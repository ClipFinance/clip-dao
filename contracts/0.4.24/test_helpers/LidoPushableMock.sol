// SPDX-FileCopyrightText: 2020 Lido <info@lido.fi>

// SPDX-License-Identifier: GPL-3.0

pragma solidity 0.4.24;

import "../Lido.sol";
import "./VaultMock.sol";

/**
 * @dev Mock for unit-testing handleOracleReport and how reward get calculated
 */
contract LidoPushableMock is Lido {
    uint256 public totalRewards;
    bool public distributeFeeCalled;

<<<<<<< HEAD
    function initialize(
        IDepositContract depositContract,
        address _oracle,
        INodeOperatorsRegistry _operators
    ) public {
        super.initialize(depositContract, _oracle, _operators, new VaultMock(), address(0));

        _resume();
    }

    function initialize(address _oracle) public onlyInit {
        _setProtocolContracts(_oracle, _oracle, address(0));
        _resume();
        initialized();
    }

=======
>>>>>>> 64661e9e
    function setDepositedValidators(uint256 _depositedValidators) public {
        DEPOSITED_VALIDATORS_POSITION.setStorageUint256(_depositedValidators);
    }

    function setBeaconBalance(uint256 _beaconBalance) public {
        BEACON_BALANCE_POSITION.setStorageUint256(_beaconBalance);
    }

    // value sent to this function becomes buffered
    function setBufferedEther() public payable {
        BUFFERED_ETHER_POSITION.setStorageUint256(msg.value);
    }

    function setBeaconValidators(uint256 _beaconValidators) public {
        BEACON_VALIDATORS_POSITION.setStorageUint256(_beaconValidators);
    }

<<<<<<< HEAD
    function setTotalShares(uint256 _totalShares) public {
        TOTAL_SHARES_POSITION.setStorageUint256(_totalShares);
=======
    function initialize(address _oracle) public onlyInit {
        _setProtocolContracts(
            _oracle, 
          new VaultMock()
        );
        _resume();
        initialized();
>>>>>>> 64661e9e
    }

    function resetDistributeFee() public {
        totalRewards = 0;
        distributeFeeCalled = false;
    }

    function _distributeFee(uint256 _totalRewards) internal {
        totalRewards = _totalRewards;
        distributeFeeCalled = true;
    }
}<|MERGE_RESOLUTION|>--- conflicted
+++ resolved
@@ -14,25 +14,12 @@
     uint256 public totalRewards;
     bool public distributeFeeCalled;
 
-<<<<<<< HEAD
-    function initialize(
-        IDepositContract depositContract,
-        address _oracle,
-        INodeOperatorsRegistry _operators
-    ) public {
-        super.initialize(depositContract, _oracle, _operators, new VaultMock(), address(0));
-
-        _resume();
-    }
-
     function initialize(address _oracle) public onlyInit {
         _setProtocolContracts(_oracle, _oracle, address(0));
         _resume();
         initialized();
     }
 
-=======
->>>>>>> 64661e9e
     function setDepositedValidators(uint256 _depositedValidators) public {
         DEPOSITED_VALIDATORS_POSITION.setStorageUint256(_depositedValidators);
     }
@@ -50,18 +37,8 @@
         BEACON_VALIDATORS_POSITION.setStorageUint256(_beaconValidators);
     }
 
-<<<<<<< HEAD
     function setTotalShares(uint256 _totalShares) public {
         TOTAL_SHARES_POSITION.setStorageUint256(_totalShares);
-=======
-    function initialize(address _oracle) public onlyInit {
-        _setProtocolContracts(
-            _oracle, 
-          new VaultMock()
-        );
-        _resume();
-        initialized();
->>>>>>> 64661e9e
     }
 
     function resetDistributeFee() public {
@@ -69,6 +46,14 @@
         distributeFeeCalled = false;
     }
 
+    function getWithdrawalCredentials() public view returns (bytes32) {
+        IStakingRouter stakingRouter = getStakingRouter();
+        if (address(stakingRouter) != address(0)) {
+            return stakingRouter.getWithdrawalCredentials();
+        }
+        return bytes32(0);
+    }
+
     function _distributeFee(uint256 _totalRewards) internal {
         totalRewards = _totalRewards;
         distributeFeeCalled = true;
