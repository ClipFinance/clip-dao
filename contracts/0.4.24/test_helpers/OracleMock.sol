--- conflicted
+++ resolved
@@ -18,16 +18,22 @@
     }
 
     function reportBeacon(
-        uint256,
+        uint256 /*_epochId*/,
         uint128 _beaconValidators,
         uint128 _beaconBalance
     ) external {
-<<<<<<< HEAD
         uint256[] memory empty = new uint256[](0);
-        pool.handleOracleReport(_beaconValidators, _beaconBalance, 0, 0, empty, empty, empty);
-=======
-        pool.handleOracleReport(_beaconValidators, _beaconBalance);
->>>>>>> 64661e9e
+        uint256 wcBufferedEther = 0;
+        uint256 withdrawalsReserveAmount = 0;
+        pool.handleOracleReport(
+            _beaconValidators,
+            _beaconBalance,
+            wcBufferedEther,
+            withdrawalsReserveAmount,
+            empty,
+            empty,
+            empty
+        );
     }
 
     function setBeaconReportReceiver(address _receiver) public {
