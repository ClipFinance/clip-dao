--- conflicted
+++ resolved
@@ -388,15 +388,9 @@
         signingKeysStats.set(VETTED_KEYS_COUNT_OFFSET, vettedSigningKeysCountAfter);
         _saveOperatorSigningKeysStats(_nodeOperatorId, signingKeysStats);
 
-<<<<<<< HEAD
-        uint256 totalTargetStats = _getTotalTargetValidtatorsStats();
-        uint256 operatorTargetStats = _getOperatorTargetValidatorsStats(_nodeOperatorId);
-        uint256 totalSigningKeysStats = _getTotalSigningKeysStats();
-=======
         Packed64x4.Packed memory totalTargetStats = _loadTotalTargetValidtatorsStats();
         Packed64x4.Packed memory operatorTargetStats = _loadOperatorTargetValidtatorsStats(_nodeOperatorId);
         Packed64x4.Packed memory totalSigningKeysStats = _loadTotalSigningKeysStats();
->>>>>>> b2558bad
 
         uint64 diff;
         if (vettedSigningKeysCountAfter > vettedSigningKeysCountBefore) {
@@ -518,11 +512,7 @@
     }
 
     function _updExcessValidators(uint256 _nodeOperatorId, uint64 _newActiveValidatorsCount) internal {
-<<<<<<< HEAD
-        uint256 operatorTargetStats = _getOperatorTargetValidatorsStats(_nodeOperatorId);
-=======
         Packed64x4.Packed memory operatorTargetStats = _loadOperatorTargetValidtatorsStats(_nodeOperatorId);
->>>>>>> b2558bad
 
         // check if operator's has target validators count set
         if (operatorTargetStats.get(TARGET_VALIDATORS_ACTIVE_OFFSET) != 0) {
@@ -543,19 +533,11 @@
                     totalTargetStats.dec(EXCESS_VALIDATORS_COUNT_OFFSET, diff);
                 }
             } else if (excessCount > 0) {
-<<<<<<< HEAD
-                operatorTargetStats = operatorTargetStats.set(EXCESS_VALIDATORS_COUNT_OFFSET, 0);
-                totalTargetStats = totalTargetStats.dec(EXCESS_VALIDATORS_COUNT_OFFSET, excessCount);
-            }
-            _setOperatorTargetValidatorsStats(_nodeOperatorId, operatorTargetStats);
-            _setTotalValidatorsStats(totalTargetStats);
-=======
                 operatorTargetStats.set(EXCESS_VALIDATORS_COUNT_OFFSET, 0);
                 totalTargetStats.dec(EXCESS_VALIDATORS_COUNT_OFFSET, excessCount);
             }
             _saveOperatorTargetValidtatorsStats(_nodeOperatorId, operatorTargetStats);
             _saveTotalTargetValidtatorsStats(totalTargetStats);
->>>>>>> b2558bad
 
             // emit ExcessValidatorsCountChanged(_nodeOperatorId, _targetValidatorsCount);
         }
@@ -571,11 +553,7 @@
         _onlyExistedNodeOperator(_nodeOperatorId);
         _auth(STAKING_ROUTER_ROLE);
 
-<<<<<<< HEAD
-        uint256 operatorTargetStats = _getOperatorTargetValidatorsStats(_nodeOperatorId);
-=======
         Packed64x4.Packed memory operatorTargetStats = _loadOperatorTargetValidtatorsStats(_nodeOperatorId);
->>>>>>> b2558bad
         if (operatorTargetStats.get(TARGET_VALIDATORS_ACTIVE_OFFSET) == (_targetActive ? 1 : 0)) return;
 
         Packed64x4.Packed memory signingKeysStats = _loadOperatorSigningKeysStats(_nodeOperatorId);
@@ -613,15 +591,10 @@
         }
         operatorTargetStats.set(TARGET_VALIDATORS_ACTIVE_OFFSET, _targetActive ? 1 : 0);
 
-<<<<<<< HEAD
-        _setOperatorTargetValidatorsStats(_nodeOperatorId, operatorTargetStats);
-        _setTotalValidatorsStats(totalTargetStats);
-=======
         operatorTargetStats.set(TARGET_VALIDATORS_COUNT_OFFSET, _targetActive ? _targetValidatorsCount : 0);
 
         _saveOperatorTargetValidtatorsStats(_nodeOperatorId, operatorTargetStats);
         _saveTotalTargetValidtatorsStats(totalTargetStats);
->>>>>>> b2558bad
 
         emit TargetValidatorsCountChanged(_nodeOperatorId, _targetValidatorsCount);
     }
@@ -690,12 +663,8 @@
             totalTrimmedKeysCount += trimmedKeysCount;
             trimmedVettedKeysCount = signingKeysStats.get(VETTED_KEYS_COUNT_OFFSET) - depositedSigningKeysCount;
             totalTrimmedVettedKeysCount += trimmedVettedKeysCount;
-<<<<<<< HEAD
-            if (_getOperatorTargetValidatorsStats(_nodeOperatorId).get(TARGET_VALIDATORS_COUNT_OFFSET) == 0) {
-=======
             if (_loadOperatorTargetValidtatorsStats(_nodeOperatorId).get(TARGET_VALIDATORS_ACTIVE_OFFSET) == 0) {
                 // if target was disabled
->>>>>>> b2558bad
                 totalTrimmedTargertKeysCount += trimmedVettedKeysCount;
             }
 
@@ -761,20 +730,10 @@
     {
         if (!getNodeOperatorIsActive(_nodeOperatorId)) return (0, 0, 0);
 
-<<<<<<< HEAD
-        NodeOperator storage nodeOperator = _nodeOperators[_nodeOperatorId];
-        vettedSigningKeysCount = nodeOperator.vettedSigningKeysCount;
-        exitedSigningKeysCount = nodeOperator.exitedSigningKeysCount;
-        depositedSigningKeysCount = nodeOperator.depositedSigningKeysCount;
-
-        uint64 targetValidatorsCount =
-            _getOperatorTargetValidatorsStats(_nodeOperatorId).get(TARGET_VALIDATORS_COUNT_OFFSET);
-=======
         Packed64x4.Packed memory signingKeysStats = _loadOperatorSigningKeysStats(_nodeOperatorId);
         vettedSigningKeysCount = signingKeysStats.get(VETTED_KEYS_COUNT_OFFSET);
         exitedSigningKeysCount = signingKeysStats.get(EXITED_KEYS_COUNT_OFFSET);
         depositedSigningKeysCount = signingKeysStats.get(DEPOSITED_KEYS_COUNT_OFFSET);
->>>>>>> b2558bad
 
         Packed64x4.Packed memory operatorTargetStats = _loadOperatorTargetValidtatorsStats(_nodeOperatorId);
         // correct vetted count according to target
@@ -1086,21 +1045,12 @@
             totalSigningKeysStats.dec(VETTED_KEYS_COUNT_OFFSET, vettedSigningKeysCount - uint64(_fromIndex));
             emit VettedSigningKeysCountChanged(_nodeOperatorId, _fromIndex);
 
-<<<<<<< HEAD
-            uint256 operatorTargetStats = _getOperatorTargetValidatorsStats(_nodeOperatorId);
-            if (operatorTargetStats.get(TARGET_VALIDATORS_COUNT_OFFSET) == 0) {
-                uint256 totalTargetStats = _getTotalTargetValidtatorsStats();
-                totalTargetStats =
-                    totalTargetStats.dec(TARGET_VALIDATORS_COUNT_OFFSET, vettedSigningKeysCount - uint64(_fromIndex));
-                _setTotalValidatorsStats(totalTargetStats);
-=======
             Packed64x4.Packed memory operatorTargetStats = _loadOperatorTargetValidtatorsStats(_nodeOperatorId);
             if (operatorTargetStats.get(TARGET_VALIDATORS_ACTIVE_OFFSET) == 0) {
                 // if target disabled
                 Packed64x4.Packed memory totalTargetStats = _loadTotalTargetValidtatorsStats();
                 totalTargetStats.dec(TARGET_VALIDATORS_COUNT_OFFSET, vettedSigningKeysCount - uint64(_fromIndex));
                 _saveTotalTargetValidtatorsStats(totalTargetStats);
->>>>>>> b2558bad
             }
         }
         _saveOperatorSigningKeysStats(_nodeOperatorId, signingKeysStats);
@@ -1196,13 +1146,8 @@
     {
         _onlyExistedNodeOperator(_nodeOperatorId);
 
-<<<<<<< HEAD
-        uint256 operatorTargetStats = _getOperatorTargetValidatorsStats(_nodeOperatorId);
-        uint256 stuckPenaltyStats = _getOperatorStuckPenaltyStats(_nodeOperatorId);
-=======
         Packed64x4.Packed memory operatorTargetStats = _loadOperatorTargetValidtatorsStats(_nodeOperatorId);
         Packed64x4.Packed memory stuckPenaltyStats = _loadOperatorStuckPenaltyStats(_nodeOperatorId);
->>>>>>> b2558bad
 
         targetValidatorsActive = operatorTargetStats.get(TARGET_VALIDATORS_ACTIVE_OFFSET) != 0;
         targetValidatorsCount = operatorTargetStats.get(TARGET_VALIDATORS_COUNT_OFFSET);
@@ -1254,15 +1199,8 @@
     {
         _onlyExistedNodeOperator(_nodeOperatorId);
 
-<<<<<<< HEAD
-        // NodeOperator storage nodeOperator = _nodeOperators[_nodeOperatorId];
-
-        uint256 signingKeysStats = _getOperatorSigningKeysStats(_nodeOperatorId);
-        uint256 operatorTargetStats = _getOperatorTargetValidatorsStats(_nodeOperatorId);
-=======
         Packed64x4.Packed memory signingKeysStats = _loadOperatorSigningKeysStats(_nodeOperatorId);
         Packed64x4.Packed memory operatorTargetStats = _loadOperatorTargetValidtatorsStats(_nodeOperatorId);
->>>>>>> b2558bad
 
         uint256 depositedSigningKeysCount = signingKeysStats.get(DEPOSITED_KEYS_COUNT_OFFSET);
         uint256 vettedSigningKeysCount = signingKeysStats.get(VETTED_KEYS_COUNT_OFFSET);
@@ -1369,22 +1307,12 @@
         _nodeOperatorTotals.targetValidatorsStats = _val;
     }
 
-<<<<<<< HEAD
-    // load mapping value
-    function _getOperatorTargetValidatorsStats(uint256 _nodeOperatorId) internal view returns (uint256) {
-        return OPERATOR_TARGET_VALIDATORS_STATS_MAP.getStorageMappingUint256(_nodeOperatorId);
-    }
-
-    function _setOperatorTargetValidatorsStats(uint256 _nodeOperatorId, uint256 _val) internal {
-        OPERATOR_TARGET_VALIDATORS_STATS_MAP.setStorageMappingUint256(_nodeOperatorId, _val);
-=======
     function _loadOperatorTargetValidtatorsStats(uint256 _nodeOperatorId) internal view returns (Packed64x4.Packed memory) {
         return _nodeOperators[_nodeOperatorId].targetValidatorsStats;
     }
 
     function _saveOperatorTargetValidtatorsStats(uint256 _nodeOperatorId, Packed64x4.Packed memory _val) internal {
         _nodeOperators[_nodeOperatorId].targetValidatorsStats = _val;
->>>>>>> b2558bad
     }
 
     function _loadOperatorStuckPenaltyStats(uint256 _nodeOperatorId) internal view returns (Packed64x4.Packed memory) {
