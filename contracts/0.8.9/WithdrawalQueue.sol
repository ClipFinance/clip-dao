--- conflicted
+++ resolved
@@ -55,12 +55,8 @@
  * @title A contract for handling stETH withdrawal request queue within the Lido protocol
  * @author folkyatina
  */
-<<<<<<< HEAD
-contract WithdrawalQueue is AccessControlEnumerable, WithdrawalQueueBase, PausableUntil, Versioned {
-=======
-contract WithdrawalQueue is AccessControlEnumerable, WithdrawalQueueBase, Versioned {
+contract WithdrawalQueue is AccessControlEnumerable, PausableUntil, WithdrawalQueueBase, Versioned {
     using SafeCast for uint256;
->>>>>>> e93b9703
     using SafeERC20 for IWstETH;
     using SafeERC20 for IStETH;
     using UnstructuredStorage for bytes32;
@@ -107,28 +103,6 @@
     error LengthsMismatch(uint256 _expectedLength, uint256 _actualLength);
     error RequestIdsNotSorted();
 
-<<<<<<< HEAD
-    /// @notice Reverts when the contract is uninitialized
-    modifier whenInitialized() {
-        if (!isInitialized()) {
-            revert Uninitialized();
-=======
-    /// @notice Reverts when new withdrawal requests placement and finalization resumed
-    modifier whenPaused() {
-        if (block.timestamp >= RESUME_SINCE_TIMESTAMP_POSITION.getStorageUint256()) {
-            revert PausedExpected();
-        }
-        _;
-    }
-
-    /// @notice Reverts when new withdrawal requests placement and finalization paused
-    modifier whenResumed() {
-        if (block.timestamp < RESUME_SINCE_TIMESTAMP_POSITION.getStorageUint256()) {
-            revert ResumedExpected();
->>>>>>> e93b9703
-        }
-        _;
-    }
 
     /**
      * @param _wstETH address of WstETH contract
@@ -167,15 +141,8 @@
      * @dev Reverts with `PausedExpected()` if contract is already resumed
      * @dev Reverts with `AccessControl:...` reason if sender has no `RESUME_ROLE`
      */
-<<<<<<< HEAD
-    function resume() external whenInitialized whenPaused onlyRole(RESUME_ROLE) {
+    function resume() external whenPaused onlyRole(RESUME_ROLE) {
         _resume();
-=======
-    function resume() external whenPaused onlyRole(RESUME_ROLE) {
-        RESUME_SINCE_TIMESTAMP_POSITION.setStorageUint256(block.timestamp);
-
-        emit Resumed();
->>>>>>> e93b9703
     }
 
     /**
@@ -185,29 +152,8 @@
      * @dev Reverts with `AccessControl:...` reason if sender has no `PAUSE_ROLE`
      * @dev Reverts with `ZeroPauseDuration()` if zero duration is passed
      */
-<<<<<<< HEAD
     function pause(uint256 _duration) external onlyRole(PAUSE_ROLE) {
         _pause(_duration);
-=======
-    function pause(uint256 _duration) external whenResumed onlyRole(PAUSE_ROLE) {
-        if (_duration == 0) revert ZeroPauseDuration();
-
-        uint256 pausedUntil;
-        if (_duration == PAUSE_INFINITELY) {
-            pausedUntil = PAUSE_INFINITELY;
-        } else {
-            pausedUntil = block.timestamp + _duration;
-        }
-
-        RESUME_SINCE_TIMESTAMP_POSITION.setStorageUint256(pausedUntil);
-
-        emit Paused(_duration);
-    }
-
-    /// @notice Returns whether the requests placement and finalization is paused or not
-    function isPaused() external view returns (bool) {
-        return block.timestamp < RESUME_SINCE_TIMESTAMP_POSITION.getStorageUint256();
->>>>>>> e93b9703
     }
 
     struct WithdrawalRequestInput {
