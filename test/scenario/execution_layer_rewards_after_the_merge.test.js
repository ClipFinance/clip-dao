const { contract, artifacts, web3 } = require('hardhat')
const { assert } = require('../helpers/assert')

const { BN } = require('bn.js')
const { getEventArgument } = require('@aragon/contract-helpers-test')
const { gwei, ZERO_HASH, ethToGwei, pad, toBN, ETH, tokens, limitRebase } = require('../helpers/utils')
const { DSMAttestMessage, DSMPauseMessage } = require('../helpers/signatures')
const { waitBlocks, setBalance, advanceChainTime } = require('../helpers/blockchain')
const { deployProtocol } = require('../helpers/protocol')
const { setupNodeOperatorsRegistry } = require('../helpers/staking-modules')
const { calcAccountingReportDataHash, getAccountingReportDataItems } = require('../helpers/reportData')

const NodeOperatorsRegistry = artifacts.require('NodeOperatorsRegistry')

const TOTAL_BASIS_POINTS = 10 ** 4
const CURATED_MODULE_ID = 1
const LIDO_INIT_BALANCE_ETH = 1
const ONE_DAY = 1 * 24 * 60 * 60

const ORACLE_REPORT_LIMITS_BOILERPLATE = {
  churnValidatorsPerDayLimit: 255,
  oneOffCLBalanceDecreaseBPLimit: 100,
  annualBalanceIncreaseBPLimit: 10000,
  simulatedShareRateDeviationBPLimit: 10000,
  maxValidatorExitRequestsPerReport: 10000,
  maxAccountingExtraDataListItemsCount: 10000,
  maxNodeOperatorsPerExtraDataItemCount: 10000,
  requestTimestampMargin: 0,
  maxPositiveTokenRebase: 1000000000,
}

const makeAccountingReport = ({ refSlot, numValidators, clBalanceGwei, elRewardsVaultBalance }) => ({
  refSlot,
  consensusVersion: 1,
  numValidators,
  clBalanceGwei,
  stakingModuleIdsWithNewlyExitedValidators: [],
  numExitedValidatorsByStakingModule: [],
  withdrawalVaultBalance: 0,
  elRewardsVaultBalance,
<<<<<<< HEAD
  withdrawalFinalizationBatches: [],
=======
  sharesRequestedToBurn: 0,
  lastFinalizableWithdrawalRequestId: 0,
>>>>>>> e579c0e1
  simulatedShareRate: 0,
  isBunkerMode: false,
  extraDataFormat: 0,
  extraDataHash: ZERO_HASH,
  extraDataItemsCount: 0,
})

contract('Lido: merge acceptance', (addresses) => {
  const [
    // node operators
    operator_1,
    operator_2,
    // users who deposit Ether to the pool
    user1,
    user2,
    user3,
    // unrelated address
    nobody,
  ] = addresses

  let pool, nodeOperatorsRegistry, token, oracleReportSanityChecker
  let oracleMock, depositContractMock
  let treasuryAddr, guardians, stakingRouter
  let depositSecurityModule, depositRoot
  let elRewardsVault, voting, signers
  let consensus

  // Total fee is 1%
  const totalFeePoints = 0.01 * TOTAL_BASIS_POINTS

  const withdrawalCredentials = pad('0x0202', 32)

  // Each node operator has its Ethereum 1 address, a name and a set of registered
  // validators, each of them defined as a (public key, signature) pair
  // NO with 1 validator
  const nodeOperator1 = {
    name: 'operator_1',
    address: operator_1,
    validators: [
      {
        key: pad('0x010101', 48),
        sig: pad('0x01', 96),
      },
    ],
  }

  // NO with 1 validator
  const nodeOperator2 = {
    name: 'operator_2',
    address: operator_2,
    validators: [
      {
        key: pad('0x020202', 48),
        sig: pad('0x02', 96),
      },
    ],
  }

  before('deploy base stuff', async () => {
    const deployed = await deployProtocol({
      stakingModulesFactory: async (protocol) => {
        const curatedModule = await setupNodeOperatorsRegistry(protocol)
        return [
          {
            module: curatedModule,
            name: 'Curated',
            targetShares: 10000,
            moduleFee: 500,
            treasuryFee: 500,
          },
        ]
      },
    })

    // contracts/StETH.sol
    token = deployed.pool

    // contracts/Lido.sol
    pool = deployed.pool

    // contracts/OracleReportSanityChecker.sol
    oracleReportSanityChecker = deployed.oracleReportSanityChecker

    // contracts/nos/NodeOperatorsRegistry.sol
    nodeOperatorsRegistry = deployed.stakingModules[0]

    // contracts/0.8.9/StakingRouter.sol
    stakingRouter = deployed.stakingRouter

    // mocks
    oracleMock = deployed.oracle
    depositContractMock = deployed.depositContract

    // consensus members
    signers = deployed.signers

    // addresses
    treasuryAddr = deployed.treasury.address
    depositSecurityModule = deployed.depositSecurityModule
    guardians = deployed.guardians
    elRewardsVault = deployed.elRewardsVault
    voting = deployed.voting.address
    consensus = deployed.consensusContract

    depositRoot = await depositContractMock.get_deposit_root()

    assert.equals(await web3.eth.getBalance(elRewardsVault.address), ETH(0), 'Execution layer rewards vault balance')
    await stakingRouter.setWithdrawalCredentials(withdrawalCredentials, { from: voting })

    // Withdrawal credentials were set
    assert.equal(
      await stakingRouter.getWithdrawalCredentials({ from: nobody }),
      withdrawalCredentials,
      'withdrawal credentials'
    )

    // How many validators can this node operator register
    const validatorsLimit = 100000000
    let txn = await nodeOperatorsRegistry.addNodeOperator(nodeOperator1.name, nodeOperator1.address, { from: voting })

    // Some Truffle versions fail to decode logs here, so we're decoding them explicitly using a helper
    nodeOperator1.id = getEventArgument(txn, 'NodeOperatorAdded', 'nodeOperatorId', {
      decodeForAbi: NodeOperatorsRegistry._json.abi,
    })
    assert.equals(nodeOperator1.id, 0, 'operator id')

    assert.equals(await nodeOperatorsRegistry.getNodeOperatorsCount(), 1, 'total node operators')

    const numKeys = 1

    await nodeOperatorsRegistry.addSigningKeysOperatorBH(
      nodeOperator1.id,
      numKeys,
      nodeOperator1.validators[0].key,
      nodeOperator1.validators[0].sig,
      {
        from: nodeOperator1.address,
      }
    )

    await nodeOperatorsRegistry.setNodeOperatorStakingLimit(0, validatorsLimit, { from: voting })

    // The key was added
    let totalKeys = await nodeOperatorsRegistry.getTotalSigningKeyCount(nodeOperator1.id, { from: nobody })
    assert.equals(totalKeys, 1, 'total signing keys')

    // The key was not used yet
    let unusedKeys = await nodeOperatorsRegistry.getUnusedSigningKeyCount(nodeOperator1.id, { from: nobody })
    assert.equals(unusedKeys, 1, 'unused signing keys')

    txn = await nodeOperatorsRegistry.addNodeOperator(nodeOperator2.name, nodeOperator2.address, { from: voting })

    // Some Truffle versions fail to decode logs here, so we're decoding them explicitly using a helper
    nodeOperator2.id = getEventArgument(txn, 'NodeOperatorAdded', 'nodeOperatorId', {
      decodeForAbi: NodeOperatorsRegistry._json.abi,
    })
    assert.equals(nodeOperator2.id, 1, 'operator id')

    assert.equals(await nodeOperatorsRegistry.getNodeOperatorsCount(), 2, 'total node operators')

    await nodeOperatorsRegistry.addSigningKeysOperatorBH(
      nodeOperator2.id,
      numKeys,
      nodeOperator2.validators[0].key,
      nodeOperator2.validators[0].sig,
      {
        from: nodeOperator2.address,
      }
    )

    await nodeOperatorsRegistry.setNodeOperatorStakingLimit(1, validatorsLimit, { from: voting })

    // The key was added
    totalKeys = await nodeOperatorsRegistry.getTotalSigningKeyCount(nodeOperator2.id, { from: nobody })
    assert.equals(totalKeys, 1, 'total signing keys')

    // The key was not used yet
    unusedKeys = await nodeOperatorsRegistry.getUnusedSigningKeyCount(nodeOperator2.id, { from: nobody })
    assert.equals(unusedKeys, 1, 'unused signing keys')
  })

  it('the first user deposits 3 ETH to the pool', async () => {
    await web3.eth.sendTransaction({ to: pool.address, from: user1, value: ETH(3) })
    const block = await web3.eth.getBlock('latest')
    const keysOpIndex = await nodeOperatorsRegistry.getKeysOpIndex()

    DSMAttestMessage.setMessagePrefix(await depositSecurityModule.ATTEST_MESSAGE_PREFIX())
    DSMPauseMessage.setMessagePrefix(await depositSecurityModule.PAUSE_MESSAGE_PREFIX())

    const validAttestMessage = new DSMAttestMessage(
      block.number,
      block.hash,
      depositRoot,
      CURATED_MODULE_ID,
      keysOpIndex
    )
    const signatures = [
      validAttestMessage.sign(guardians.privateKeys[guardians.addresses[0]]),
      validAttestMessage.sign(guardians.privateKeys[guardians.addresses[1]]),
    ]
    await depositSecurityModule.depositBufferedEther(
      block.number,
      block.hash,
      depositRoot,
      CURATED_MODULE_ID,
      keysOpIndex,
      '0x',
      signatures
    )

    // No Ether was deposited yet to the validator contract
    assert.equals(await depositContractMock.totalCalls(), 0)

    const ether2Stat = await pool.getBeaconStat()
    assert.equals(ether2Stat.depositedValidators, 0, 'deposited ether2')
    assert.equals(ether2Stat.beaconBalance, 0, 'remote ether2')

    // All Ether was buffered within the pool contract atm

    // The contract's balance must be non-zero. When the contract is deployed,
    // it receives LIDO_INIT_BALANCE_ETH ETH in deployProtocol() function.

    assert.equals(await pool.getBufferedEther(), ETH(LIDO_INIT_BALANCE_ETH + 3), 'buffered ether')
    assert.equals(await pool.getTotalPooledEther(), ETH(LIDO_INIT_BALANCE_ETH + 3), 'total pooled ether')

    // The amount of tokens corresponding to the deposited ETH value was minted to the user
    assert.equals(await token.balanceOf(user1), tokens(3), 'user1 tokens')

    assert.equals(await token.totalSupply(), tokens(LIDO_INIT_BALANCE_ETH + 3), 'token total supply')
  })

  it('the second user deposits 30 ETH to the pool', async () => {
    await web3.eth.sendTransaction({ to: pool.address, from: user2, value: ETH(30) })
    const block = await waitBlocks(await depositSecurityModule.getMinDepositBlockDistance())
    const keysOpIndex = await nodeOperatorsRegistry.getKeysOpIndex()

    DSMAttestMessage.setMessagePrefix(await depositSecurityModule.ATTEST_MESSAGE_PREFIX())
    DSMPauseMessage.setMessagePrefix(await depositSecurityModule.PAUSE_MESSAGE_PREFIX())

    const validAttestMessage = new DSMAttestMessage(
      block.number,
      block.hash,
      depositRoot,
      CURATED_MODULE_ID,
      keysOpIndex
    )
    const signatures = [
      validAttestMessage.sign(guardians.privateKeys[guardians.addresses[0]]),
      validAttestMessage.sign(guardians.privateKeys[guardians.addresses[1]]),
    ]
    await depositSecurityModule.depositBufferedEther(
      block.number,
      block.hash,
      depositRoot,
      CURATED_MODULE_ID,
      keysOpIndex,
      '0x',
      signatures
    )

    // The first 32 ETH chunk was deposited to the deposit contract,
    // using public key and signature of the only validator of the first operator

    assert.equals(await depositContractMock.totalCalls(), 1)

    const regCall = await depositContractMock.calls.call(0)
    assert.equal(regCall.pubkey, nodeOperator1.validators[0].key)
    assert.equal(regCall.withdrawal_credentials, withdrawalCredentials)
    assert.equal(regCall.signature, nodeOperator1.validators[0].sig)
    assert.equals(regCall.value, ETH(32))

    const ether2Stat = await pool.getBeaconStat()
    assert.equals(ether2Stat.depositedValidators, 1, 'deposited ether2')
    assert.equals(ether2Stat.beaconBalance, 0, 'remote ether2')

    // Some Ether remained buffered within the pool contract

    // The contract's balance must be non-zero. When the contract is deployed,
    // it receives LIDO_INIT_BALANCE_ETH ETH in deployProtocol() function.

    assert.equals(await pool.getBufferedEther(), ETH(LIDO_INIT_BALANCE_ETH + 1), 'buffered ether')
    assert.equals(await pool.getTotalPooledEther(), ETH(LIDO_INIT_BALANCE_ETH + 1 + 32), 'total pooled ether')

    // The amount of tokens corresponding to the deposited ETH value was minted to the users

    assert.equals(await token.balanceOf(user1), tokens(3), 'user1 tokens')
    assert.equals(await token.balanceOf(user2), tokens(30), 'user2 tokens')

    assert.equals(await token.totalSupply(), tokens(LIDO_INIT_BALANCE_ETH + 3 + 30), 'token total supply')
  })

  it('the third user deposits 64 ETH to the pool', async () => {
    await web3.eth.sendTransaction({ to: pool.address, from: user3, value: ETH(64) })

    const block = await waitBlocks(await depositSecurityModule.getMinDepositBlockDistance())
    const keysOpIndex = await nodeOperatorsRegistry.getKeysOpIndex()

    DSMAttestMessage.setMessagePrefix(await depositSecurityModule.ATTEST_MESSAGE_PREFIX())
    DSMPauseMessage.setMessagePrefix(await depositSecurityModule.PAUSE_MESSAGE_PREFIX())

    const validAttestMessage = new DSMAttestMessage(
      block.number,
      block.hash,
      depositRoot,
      CURATED_MODULE_ID,
      keysOpIndex
    )
    const signatures = [
      validAttestMessage.sign(guardians.privateKeys[guardians.addresses[0]]),
      validAttestMessage.sign(guardians.privateKeys[guardians.addresses[1]]),
    ]

    assert.equals(await depositContractMock.totalCalls(), 1)
    await depositSecurityModule.depositBufferedEther(
      block.number,
      block.hash,
      depositRoot,
      CURATED_MODULE_ID,
      keysOpIndex,
      '0x',
      signatures
    )

    // The first 32 ETH chunk was deposited to the deposit contract,
    // using public key and signature of the only validator of the second operator

    assert.equals(await depositContractMock.totalCalls(), 2)

    const regCall = await depositContractMock.calls.call(1)
    assert.equal(regCall.pubkey, nodeOperator2.validators[0].key)
    assert.equal(regCall.withdrawal_credentials, withdrawalCredentials)
    assert.equal(regCall.signature, nodeOperator2.validators[0].sig)
    assert.equals(regCall.value, ETH(32))

    const ether2Stat = await pool.getBeaconStat()
    assert.equals(ether2Stat.depositedValidators, 2, 'deposited ether2')
    assert.equals(ether2Stat.beaconBalance, 0, 'remote ether2')

    // The pool ran out of validator keys, so the remaining 32 ETH were added to the
    // pool buffer

    // The contract's balance must be non-zero. When the contract is deployed,
    // it receives LIDO_INIT_BALANCE_ETH ETH in deployProtocol() function.

    assert.equals(await pool.getBufferedEther(), ETH(LIDO_INIT_BALANCE_ETH + 1 + 32), 'buffered ether')
    assert.equals(await pool.getTotalPooledEther(), ETH(LIDO_INIT_BALANCE_ETH + 3 + 30 + 64), 'total pooled ether')

    // The amount of tokens corresponding to the deposited ETH value was minted to the users

    assert.equals(await token.balanceOf(user1), tokens(3), 'user1 tokens')
    assert.equals(await token.balanceOf(user2), tokens(30), 'user2 tokens')
    assert.equals(await token.balanceOf(user3), tokens(64), 'user3 tokens')

    assert.equals(await token.totalSupply(), tokens(LIDO_INIT_BALANCE_ETH + 3 + 30 + 64), 'token total supply')
  })

  it('collect 9 ETH execution layer rewards to the vault', async () => {
    await setBalance(elRewardsVault.address, ETH(9))
    assert.equals(await web3.eth.getBalance(elRewardsVault.address), ETH(9), 'Execution layer rewards vault balance')
  })

  it('the oracle reports balance increase on Ethereum2 side (+0.35 ETH) and claims collected execution layer rewards (+9 ETH)', async () => {
    // Total shares are equal to deposited eth before ratio change and fee mint

    const oldTotalShares = await token.getTotalShares()
    assert.equals(oldTotalShares, ETH(LIDO_INIT_BALANCE_ETH + 97), 'total shares')

    // Old total pooled Ether

    const oldTotalPooledEther = await pool.getTotalPooledEther()
    assert.equals(oldTotalPooledEther, ETH(LIDO_INIT_BALANCE_ETH + 3 + 30 + 64), 'total pooled ether')

    // Reporting balance increase (64 => 64.35)

    const { refSlot } = await consensus.getCurrentFrame()

    const reportItems = getAccountingReportDataItems(
      makeAccountingReport({
        refSlot: +refSlot,
        numValidators: 2,
        clBalanceGwei: gwei(64.35),
        elRewardsVaultBalance: await web3.eth.getBalance(elRewardsVault.address),
      })
    )
    const reportHash = calcAccountingReportDataHash(reportItems)

    await consensus.submitReport(refSlot, reportHash, 1, { from: signers[2].address })
    await consensus.submitReport(refSlot, reportHash, 1, { from: signers[3].address })
    await oracleMock.submitReportData(reportItems, 1, { from: signers[4].address })

    // Execution layer rewards just claimed
    assert.equals(await web3.eth.getBalance(elRewardsVault.address), ETH(0), 'Execution layer rewards vault balance')

    // Total shares increased because fee minted (fee shares added)
    // shares ~= oldTotalShares + reward * oldTotalShares / (newTotalPooledEther - reward)
    //
    // totalFee = 1000 (10%)
    // reward = 9350000000000000000
    // oldTotalShares = 98000000000000000000
    // newTotalPooledEther = 107350000000000000000
    // shares2mint = int(9350000000000000000 * 1000 * 98000000000000000000 / (107350000000000000000 * 10000 - 1000 * 9350000000000000000 ))
    // shares2mint ~= 861062820091152800

    const newTotalShares = await token.getTotalShares()

    assert.equals(newTotalShares, new BN('98861062820091152563'), 'total shares')

    const elRewards = 9

    // Total pooled Ether increased
    const newTotalPooledEther = await pool.getTotalPooledEther()
    assert.equals(newTotalPooledEther, ETH(LIDO_INIT_BALANCE_ETH + 3 + 30 + 64.35 + elRewards), 'total pooled ether')

    // Ether2 stat reported by the pool changed correspondingly

    const ether2Stat = await pool.getBeaconStat()
    assert.equals(ether2Stat.depositedValidators, 2, 'deposited ether2')
    assert.equals(ether2Stat.beaconBalance, ETH(64.35), 'remote ether2')

    // Buffered Ether amount changed on execution layer rewards
    assert.equals(await pool.getBufferedEther(), ETH(LIDO_INIT_BALANCE_ETH + 33 + elRewards), 'buffered ether')

    // New tokens was minted to distribute fee
    assert.equals(await token.totalSupply(), tokens(98.35 + elRewards), 'token total supply')

    const reward = toBN(ETH(64.35 - 64 + elRewards))
    const mintedAmount = new BN(totalFeePoints).mul(reward).divn(TOTAL_BASIS_POINTS)

    // rewards = 9350000000000000000
    // user1 shares = 3
    // user2 shares = 30
    // user3 shares = 64

    // user1 balance = ETH(3) + 9350000000000000000 * 0.9 * 3/98 = ~3257602040816326530
    // user2 balance = ETH(30) + 9350000000000000000 * 0.9 * 30/98 = ~32576020408163265306
    // user3 balance = ETH(64) + 9350000000000000000 * 0.9 * 64/98 = ~69495510204081632653

    // Token user balances increased
    assert.equals(await token.balanceOf(user1), new BN('3257602040816326530'), 'user1 tokens')
    assert.equals(await token.balanceOf(user2), new BN('32576020408163265306'), 'user2 tokens')
    assert.equals(await token.balanceOf(user3), new BN('69495510204081632653'), 'user3 tokens')

    // Fee, in the form of minted tokens, was distributed between treasury, insurance fund
    // and node operators
    // treasuryTokenBalance ~= mintedAmount * treasuryFeePoints / 10000
    // insuranceTokenBalance ~= mintedAmount * insuranceFeePoints / 10000

    // treasuryFeePoints = 500, insuranceFeePoints = 0
    assert.equals(await token.balanceOf(treasuryAddr), new BN('467500000000000000'), 'treasury tokens')

    // Module fee, rewards distribution between modules should be make by module
    assert.equals(await token.balanceOf(nodeOperatorsRegistry.address), new BN('467499999999999999'), 'module1 tokens')

    // Real minted amount should be a bit less than calculated caused by round errors on mint and transfer operations
    assert(
      mintedAmount
        .sub(
          new BN(0).add(await token.balanceOf(treasuryAddr)).add(await token.balanceOf(nodeOperatorsRegistry.address))
        )
        .lt(mintedAmount.divn(100))
    )
  })

  it('collect another 7 ETH execution layer rewards to the vault', async () => {
    const balanceBefore = +(await web3.eth.getBalance(elRewardsVault.address))
    await setBalance(elRewardsVault.address, ETH(7))

    assert.equals(
      await web3.eth.getBalance(elRewardsVault.address),
      +ETH(7) + balanceBefore,
      'Execution layer rewards vault balance'
    )
  })

  it('the oracle reports same balance on Ethereum2 side (+0 ETH) and claims collected execution layer rewards (+7 ETH)', async () => {
    // Total shares are equal to deposited eth before ratio change and fee mint
    const oldTotalShares = await token.getTotalShares()
    assert.equals(oldTotalShares, new BN('98861062820091152563'), 'total shares')

    // Old total pooled Ether

    const oldTotalPooledEther = await pool.getTotalPooledEther()
    assert.equals(oldTotalPooledEther, ETH(107.35), 'total pooled ether')

    // Reporting the same balance as it was before (64.35ETH => 64.35ETH)
    await advanceChainTime(ONE_DAY)

    const { refSlot } = await consensus.getCurrentFrame()

    const reportItems = getAccountingReportDataItems(
      makeAccountingReport({
        refSlot: +refSlot,
        numValidators: 2,
        clBalanceGwei: gwei(64.35),
        elRewardsVaultBalance: await web3.eth.getBalance(elRewardsVault.address),
      })
    )
    const reportHash = calcAccountingReportDataHash(reportItems)
    await consensus.submitReport(refSlot, reportHash, 1, { from: signers[2].address })
    await consensus.submitReport(refSlot, reportHash, 1, { from: signers[3].address })

    await oracleMock.submitReportData(reportItems, 1, { from: signers[4].address })

    // Execution layer rewards just claimed

    assert.equals(await web3.eth.getBalance(elRewardsVault.address), ETH(0), 'Execution layer rewards vault balance')

    // Total shares preserved because fee shares NOT minted
    // shares ~= oldTotalShares + reward * oldTotalShares / (newTotalPooledEther - reward)

    const newTotalShares = await token.getTotalShares()
    assert.equals(newTotalShares, oldTotalShares, 'total shares')

    // Total pooled Ether increased

    const newTotalPooledEther = await pool.getTotalPooledEther()
    assert.equals(newTotalPooledEther, ETH(107.35 + 7), 'total pooled ether')

    // Ether2 stat reported by the pool changed correspondingly

    const ether2Stat = await pool.getBeaconStat()
    assert.equals(ether2Stat.depositedValidators, 2, 'deposited ether2')
    assert.equals(ether2Stat.beaconBalance, ETH(64.35), 'remote ether2')

    // Buffered Ether amount changed on execution layer rewards
    assert.equals(await pool.getBufferedEther(), ETH(LIDO_INIT_BALANCE_ETH + 42 + 7), 'buffered ether')

    assert.equals(await token.totalSupply(), tokens(114.35), 'token total supply')

    // All of the balances should be increased with proportion of newTotalPooledEther/oldTotalPooledEther (which is >1)
    // cause shares per user and overall shares number are preserved

    // oldTotalPooledEther = 107.35
    // newTotalPooledEther = 107.35 + 7 = 114.35
    // newTotalPooledEther/oldTotalPooledEther = 1.065207266
    // sharePrice = 1156673787819739000

    // user1 balance = 3257602040816326530 * 1.065207266 = ~3470021363459216942
    // user1 balance = sharePrice * shares = 1156673787819739000 * 3 = ~3470021363459216942

    // user2 balance = 32576020408163265306 * 1.065207266 = ~34700213634592169424
    // user2 balance = sharePrice * shares = 1156673787819739000 * 30 = ~34700213634592169424

    // user3 balance = 69495510204081632653 * 1.065207266 = ~74027122420463294773
    // user3 balance = sharePrice * shares = 1156673787819739000 * 64 = ~74027122420463294773

    assert.equals(await token.balanceOf(user1), new BN('3470021363459216942'), 'user1 tokens')
    assert.equals(await token.balanceOf(user2), new BN('34700213634592169424'), 'user2 tokens')
    assert.equals(await token.balanceOf(user3), new BN('74027122420463294773'), 'user3 tokens')

    // treasuryTokenBalance = (oldTreasuryShares + mintedRewardShares * treasuryFeePoints / 10000) * sharePrice

    // oldTreasuryShares = 430531410045576260
    // mintedRewardShares = 0
    // sharePrice = 1156673787819739000
    // treasuryFeePoints = 500
    // treasuryTokenBalance = (43.0531410045576260 + (0 * 500) / 10000) * 1156673787819739000 = ~497984396832789939
    assert.equals(await token.balanceOf(treasuryAddr), new BN('497984396832789939'), 'treasury tokens')
    assert.equals(await token.balanceOf(nodeOperatorsRegistry.address), new BN('497984396832789938'), 'module1 tokens')

    // operators do not claim rewards from module
    assert.equals(await token.balanceOf(nodeOperator1.address), 0, 'operator_1 tokens')
    assert.equals(await token.balanceOf(nodeOperator2.address), 0, 'operator_2 tokens')
  })

  it('collect another 5 ETH execution layer rewards to the vault', async () => {
    await setBalance(elRewardsVault.address, ETH(5))
    assert.equals(await web3.eth.getBalance(elRewardsVault.address), ETH(5), 'Execution layer rewards vault balance')
  })

  it('the oracle reports loss on Ethereum2 side (-2 ETH) and claims collected execution layer rewards (+5 ETH)', async () => {
    // Total shares are equal to deposited eth before ratio change and fee mint
    const oldTotalShares = await token.getTotalShares()
    assert.equals(oldTotalShares, new BN('98861062820091152563'), 'total shares')

    // Old total pooled Ether

    const oldTotalPooledEther = await pool.getTotalPooledEther()
    assert.equals(oldTotalPooledEther, ETH(114.35), 'total pooled ether')

    // Reporting balance decrease (64.35ETH => 62.35ETH)
    await advanceChainTime(ONE_DAY)

    const { refSlot } = await consensus.getCurrentFrame()

    const reportItems = getAccountingReportDataItems(
      makeAccountingReport({
        refSlot: +refSlot,
        numValidators: 2,
        clBalanceGwei: gwei(62.35),
        elRewardsVaultBalance: await web3.eth.getBalance(elRewardsVault.address),
      })
    )
    const reportHash = calcAccountingReportDataHash(reportItems)
    await consensus.submitReport(refSlot, reportHash, 1, { from: signers[2].address })
    await consensus.submitReport(refSlot, reportHash, 1, { from: signers[3].address })

    await oracleMock.submitReportData(reportItems, 1, { from: signers[4].address })

    // Execution layer rewards just claimed
    assert.equals(await web3.eth.getBalance(elRewardsVault.address), ETH(0), 'Execution layer rewards vault balance')

    // Total shares preserved because fee shares NOT minted
    // shares ~= oldTotalShares + reward * oldTotalShares / (newTotalPooledEther - reward)
    const newTotalShares = await token.getTotalShares()
    assert.equals(newTotalShares, oldTotalShares, 'total shares')

    // Total pooled Ether increased by 5ETH - 2ETH
    const newTotalPooledEther = await pool.getTotalPooledEther()
    assert.equals(newTotalPooledEther, ETH(114.35 + 3), 'total pooled ether')

    // Ether2 stat reported by the pool changed correspondingly
    const ether2Stat = await pool.getBeaconStat()
    assert.equals(ether2Stat.depositedValidators, 2, 'deposited ether2')
    assert.equals(ether2Stat.beaconBalance, ETH(62.35), 'remote ether2')

    // Buffered Ether amount changed on execution layer rewards
    assert.equals(await pool.getBufferedEther(), ETH(LIDO_INIT_BALANCE_ETH + 49 + 5), 'buffered ether')

    assert.equals(await token.totalSupply(), tokens(114.35 + 3), 'token total supply')

    // All of the balances should be increased with proportion of newTotalPooledEther/oldTotalPooledEther (which is >1)
    // cause shares per user and overall shares number are preserved

    // oldTotalPooledEther = 114.35
    // newTotalPooledEther = 114.35 + 3 = 117.35
    // newTotalPooledEther/oldTotalPooledEther = 1,0262352427
    // sharePrice = 1187019405340151800

    // user1 balance = 3470021363459216942 * 1,0262352427 = ~3561058216020455690
    // user1 balance = sharePrice * shares = 1187019405340151800 * 3 = ~3561058216020455690

    // user2 balance = 34700213634592169424 * 1,0262352427 = ~35610582160204556904
    // user2 balance = sharePrice * shares = 1187019405340151800 * 30 = ~35610582160204556904

    // user3 balance = 74027122420463294773 * 1,0262352427 = ~75969241941769721395
    // user3 balance = sharePrice * shares = 1187019405340151800 * 64 = ~75969241941769721395

    assert.equals(await token.balanceOf(user1), new BN('3561058216020455690'), 'user1 tokens')
    assert.equals(await token.balanceOf(user2), new BN('35610582160204556904'), 'user2 tokens')
    assert.equals(await token.balanceOf(user3), new BN('75969241941769721395'), 'user3 tokens')

    // treasuryTokenBalance = (oldTreasuryShares + mintedRewardShares * treasuryFeePoints / 10000) * sharePrice

    // oldTreasuryShares = 430531410045576260
    // mintedRewardShares = 0
    // sharePrice = 1187019405340151800
    // treasuryFeePoints = 500
    // treasuryTokenBalance = (43.0531410045576260 + (0 * 500) / 10000) * 1187019405340151800 = ~511049138332557056

    assert.equals(await token.balanceOf(treasuryAddr), new BN('511049138332557056'), 'treasury tokens')
    assert.equals(await token.balanceOf(nodeOperatorsRegistry.address), new BN('511049138332557055'), 'module1 tokens')
  })

  it('collect another 3 ETH execution layer rewards to the vault', async () => {
    await setBalance(elRewardsVault.address, ETH(3))
    assert.equals(await web3.eth.getBalance(elRewardsVault.address), ETH(3), 'Execution layer rewards vault balance')
  })

  it('the oracle reports loss on Ethereum2 side (-3 ETH) and claims collected execution layer rewards (+3 ETH)', async () => {
    // Total shares are equal to deposited eth before ratio change and fee mint
    const oldTotalShares = await token.getTotalShares()
    assert.equals(oldTotalShares, new BN('98861062820091152563'), 'total shares')

    // Old total pooled Ether
    const oldTotalPooledEther = await pool.getTotalPooledEther()
    assert.equals(oldTotalPooledEther, ETH(117.35), 'total pooled ether')

    // Reporting balance decrease (62.35ETH => 59.35ETH)
    await advanceChainTime(ONE_DAY)

    const { refSlot } = await consensus.getCurrentFrame()

    const reportItems = getAccountingReportDataItems(
      makeAccountingReport({
        refSlot: +refSlot,
        numValidators: 2,
        clBalanceGwei: gwei(59.35),
        elRewardsVaultBalance: await web3.eth.getBalance(elRewardsVault.address),
      })
    )
    const reportHash = calcAccountingReportDataHash(reportItems)
    await consensus.submitReport(refSlot, reportHash, 1, { from: signers[2].address })
    await consensus.submitReport(refSlot, reportHash, 1, { from: signers[3].address })

    await oracleMock.submitReportData(reportItems, 1, { from: signers[4].address })

    // Execution layer rewards just claimed
    assert.equals(await web3.eth.getBalance(elRewardsVault.address), ETH(0), 'Execution layer rewards vault balance')

    // Total shares preserved because fee shares NOT minted
    // shares ~= oldTotalShares + reward * oldTotalShares / (newTotalPooledEther - reward)
    const newTotalShares = await token.getTotalShares()
    assert.equals(newTotalShares, oldTotalShares, 'total shares')

    const newTotalPooledEther = await pool.getTotalPooledEther()
    assert.equals(newTotalPooledEther, oldTotalPooledEther, 'total pooled ether')

    // Ether2 stat reported by the pool changed correspondingly
    const ether2Stat = await pool.getBeaconStat()
    assert.equals(ether2Stat.depositedValidators, 2, 'deposited ether2')
    assert.equals(ether2Stat.beaconBalance, ETH(59.35), 'remote ether2')

    // Buffered Ether amount changed on execution layer rewards
    assert.equals(await pool.getBufferedEther(), ETH(LIDO_INIT_BALANCE_ETH + 54 + 3), 'buffered ether')

    assert.equals(await token.totalSupply(), tokens(117.35), 'token total supply')

    // oldTotalPooledEther = 117.35
    // newTotalPooledEther = 117.35
    // newTotalPooledEther/oldTotalPooledEther = 1
    // sharePrice = 1187019405340151800

    // All of the balances should be the same as before cause overall changes sums to zero
    assert.equals(await token.balanceOf(user1), new BN('3561058216020455690'), 'user1 tokens')
    assert.equals(await token.balanceOf(user2), new BN('35610582160204556904'), 'user2 tokens')
    assert.equals(await token.balanceOf(user3), new BN('75969241941769721395'), 'user3 tokens')

    assert.equals(await token.balanceOf(treasuryAddr), new BN('511049138332557056'), 'treasury tokens')
    assert.equals(await token.balanceOf(nodeOperatorsRegistry.address), new BN('511049138332557055'), 'module1 tokens')
  })

  it('collect another 2 ETH execution layer rewards to the vault', async () => {
    await setBalance(elRewardsVault.address, ETH(2))
    assert.equals(await web3.eth.getBalance(elRewardsVault.address), ETH(2), 'Execution layer rewards vault balance')
  })

  it('the oracle reports loss on Ethereum2 side (-8 ETH) and claims collected execution layer rewards (+2 ETH)', async () => {
    // Total shares are equal to deposited eth before ratio change and fee mint

    const oldTotalShares = await token.getTotalShares()
    assert.equals(oldTotalShares, new BN('98861062820091152563'), 'total shares')

    // Old total pooled Ether

    const oldTotalPooledEther = await pool.getTotalPooledEther()
    assert.equals(oldTotalPooledEther, ETH(117.35), 'total pooled ether')

    // Reporting balance decrease (59.35ETH => 51.35ETH)
    await advanceChainTime(ONE_DAY)

    const { refSlot } = await consensus.getCurrentFrame()

    const reportItems = getAccountingReportDataItems(
      makeAccountingReport({
        refSlot: +refSlot,
        numValidators: 2,
        clBalanceGwei: gwei(51.35),
        elRewardsVaultBalance: await web3.eth.getBalance(elRewardsVault.address),
      })
    )
    const reportHash = calcAccountingReportDataHash(reportItems)
    await consensus.submitReport(refSlot, reportHash, 1, { from: signers[2].address })
    await consensus.submitReport(refSlot, reportHash, 1, { from: signers[3].address })

    await oracleMock.submitReportData(reportItems, 1, { from: signers[4].address })

    // Execution layer rewards just claimed
    assert.equals(await web3.eth.getBalance(elRewardsVault.address), ETH(0), 'Execution layer rewards vault balance')

    // Total shares preserved because fee shares NOT minted
    // shares ~= oldTotalShares + reward * oldTotalShares / (newTotalPooledEther - reward)
    const newTotalShares = await token.getTotalShares()
    assert.equals(newTotalShares, oldTotalShares, 'total shares')

    // Total pooled Ether decreased by 8ETH-2ETH
    const newTotalPooledEther = await pool.getTotalPooledEther()
    assert.equals(newTotalPooledEther, ETH(111.35), 'total pooled ether')

    // Ether2 stat reported by the pool changed correspondingly
    const ether2Stat = await pool.getBeaconStat()
    assert.equals(ether2Stat.depositedValidators, 2, 'deposited ether2')
    assert.equals(ether2Stat.beaconBalance, ETH(51.35), 'remote ether2')

    // Buffered Ether amount changed on execution layer rewards
    assert.equals(await pool.getBufferedEther(), ETH(LIDO_INIT_BALANCE_ETH + 57 + 2), 'buffered ether')

    assert.equals(await token.totalSupply(), tokens(111.35), 'token total supply')

    // oldTotalPooledEther = 117.35
    // newTotalPooledEther = 117.35 - 6 = 111.35
    // newTotalPooledEther/oldTotalPooledEther = 0,948870899
    // sharePrice = 1126328170299326100

    // user1 balance = 3561058216020455690 * 0,948870899 = ~3378984510897978194
    // user1 balance = sharePrice * shares = 1126328170299326100 * 3 = ~3378984510897978194

    // user2 balance = 35610582160204556904 * 0,948870899 = ~33789845108979781945
    // user2 balance = sharePrice * shares = 1126328170299326100 * 30 = ~33789845108979781945

    // user3 balance = 75969241941769721395 * 0,948870899 = ~72085002899156868150
    // user3 balance = sharePrice * shares = 1126328170299326100 * 64 = ~72085002899156868150

    // All of the balances should be decreased with proportion of newTotalPooledEther/oldTotalPooledEther (which is <1)
    // cause shares per user and overall shares number are preserved
    assert.equals(await token.balanceOf(user1), new BN('3378984510897978194'), 'user1 tokens')
    assert.equals(await token.balanceOf(user2), new BN('33789845108979781945'), 'user2 tokens')
    assert.equals(await token.balanceOf(user3), new BN('72085002899156868150'), 'user3 tokens')

    // treasuryTokenBalance = (oldTreasuryShares + mintedRewardShares * treasuryFeePoints / 10000) * sharePrice

    // oldTreasuryShares = 430531410045576260
    // mintedRewardShares = 0
    // sharePrice = 1126328170299326100
    // treasuryFeePoints = 500
    // treasuryTokenBalance = (43.0531410045576260 + (0 * 500) / 10000) * 1126328170299326100 = ~484919655333022823

    assert.equals(await token.balanceOf(treasuryAddr), new BN('484919655333022823'), 'treasury tokens')
    assert.equals(await token.balanceOf(nodeOperatorsRegistry.address), new BN('484919655333022821'), 'module1 tokens')
    assert.equals(await token.balanceOf(nodeOperator1.address), 0, 'operator_1 tokens')
    assert.equals(await token.balanceOf(nodeOperator2.address), 0, 'operator_2 tokens')
  })

  it('collect another 3 ETH execution layer rewards to the vault', async () => {
    await setBalance(elRewardsVault.address, ETH(3))
    assert.equals(await web3.eth.getBalance(elRewardsVault.address), ETH(3), 'Execution layer vault balance')
  })

  it('the oracle reports balance increase on Ethereum2 side (+0.14 ETH) and claims collected execution layer rewards (+3 ETH)', async () => {
    // Total shares are equal to deposited eth before ratio change and fee mint

    const oldTotalShares = await token.getTotalShares()
    assert.equals(oldTotalShares, new BN('98861062820091152563'), 'total shares')

    // Old total pooled Ether

    const oldTotalPooledEther = await pool.getTotalPooledEther()
    assert.equals(oldTotalPooledEther, ETH(111.35), 'total pooled ether')

    // Reporting balance increase (51.35ETH => 51.49ETH)
    await advanceChainTime(ONE_DAY)

    const { refSlot } = await consensus.getCurrentFrame()

    const reportItems = getAccountingReportDataItems(
      makeAccountingReport({
        refSlot: +refSlot,
        numValidators: 2,
        clBalanceGwei: gwei(51.49),
        elRewardsVaultBalance: await web3.eth.getBalance(elRewardsVault.address),
      })
    )
    const reportHash = calcAccountingReportDataHash(reportItems)
    await consensus.submitReport(refSlot, reportHash, 1, { from: signers[2].address })
    await consensus.submitReport(refSlot, reportHash, 1, { from: signers[3].address })

    await oracleMock.submitReportData(reportItems, 1, { from: signers[4].address })

    // Execution layer rewards just claimed

    assert.equals(await web3.eth.getBalance(elRewardsVault.address), ETH(0), 'Execution layer rewards vault balance')

    // Total shares increased because fee minted (fee shares added)
    // shares ~= oldTotalShares + reward * oldTotalShares / (newTotalPooledEther - reward)
    //
    // totalFee = 1000 (10%)
    // reward = 3140000000000000000
    // oldTotalShares = 98861062820091152563
    // newTotalPooledEther = 114490000000000000000
    // shares2mint = int(3140000000000000000 * 1000 * 98861062820091152563 / (114490000000000000000 * 10000 - 1000 * 3140000000000000000 ))
    // shares2mint ~= 271881776603740030
    // newTotalShares = oldTotalShares + shares2mint = 98861062820091152563 + 271881776603740030 ~= 99132944596694892595

    const newTotalShares = await token.getTotalShares()
    assert.equals(newTotalShares, new BN('99132944596694892595'), 'total shares')

    // Total pooled Ether increased by 0.14ETH+3ETH
    const newTotalPooledEther = await pool.getTotalPooledEther()
    assert.equals(newTotalPooledEther, ETH(111.49 + 3), 'total pooled ether')

    // Ether2 stat reported by the pool changed correspondingly
    const ether2Stat = await pool.getBeaconStat()
    assert.equals(ether2Stat.depositedValidators, 2, 'deposited ether2')
    assert.equals(ether2Stat.beaconBalance, ETH(51.49), 'remote ether2')

    // Buffered Ether amount changed on execution layer rewards
    assert.equals(await pool.getBufferedEther(), ETH(LIDO_INIT_BALANCE_ETH + 59 + 3), 'buffered ether')

    assert.equals(await token.totalSupply(), tokens(111.49 + 3), 'token total supply')

    // newTotalPooledEther/oldTotalPooledEther = 1.0281993714
    // sharePrice = 1154913742003555000

    // user1 balance = sharePrice * shares = 1154913742003555000 * 3 = ~3464741226010665095
    // user2 balance = sharePrice * shares = 1154913742003555000 * 30 = ~34647412260106650951
    // user3 balance = sharePrice * shares = 1154913742003555000 * 64 = ~73914479488227522028

    // Token user balances increased
    assert.equals(await token.balanceOf(user1), new BN('3464741226010665095'), 'user1 tokens')
    assert.equals(await token.balanceOf(user2), new BN('34647412260106650951'), 'user2 tokens')
    assert.equals(await token.balanceOf(user3), new BN('73914479488227522028'), 'user3 tokens')

    // Fee, in the form of minted tokens, was distributed between treasury, insurance fund
    // and node operators
    // treasuryTokenBalance = (oldTreasuryShares + mintedRewardShares * treasuryFeePoints / 10000) * sharePrice

    // oldTreasuryShares = 566472298347446300
    // mintedRewardShares = 0
    // sharePrice = 1154913742003555000
    // treasuryFeePoints = 500
    // treasuryTokenBalance = (56.6472298347446300 + (0 * 500) / 10000) * 1154913742003555000 = ~65422664182580344

    assert.equals((await token.balanceOf(treasuryAddr)).divn(10), new BN('65422664182580344'), 'treasury tokens')
    assert.equals(
      (await token.balanceOf(nodeOperatorsRegistry.address)).divn(10),
      new BN('65422664182580344'),
      'module1 tokens'
    )
  })

  it('collect execution layer rewards to elRewardsVault and withdraw it entirely by means of multiple oracle reports', async () => {
    const tokenRebaseLimit = toBN(10000000)

    await oracleReportSanityChecker.setOracleReportLimits(
      {
        ...ORACLE_REPORT_LIMITS_BOILERPLATE,
        maxPositiveTokenRebase: tokenRebaseLimit.toString(), // 1%
      },
      { from: voting, gasPrice: 1 }
    )

    const elRewards = ETH(5)
    await setBalance(elRewardsVault.address, elRewards)
    assert.equals(await web3.eth.getBalance(elRewardsVault.address), elRewards, 'Execution layer rewards vault balance')

    let frame = 7
    let lastBeaconBalance = toBN(ETH(51.49))

    let elRewardsVaultBalance = toBN(elRewards)
    let totalPooledEther = await pool.getTotalPooledEther()
    let totalShares = await pool.getTotalShares()
    let bufferedEther = await pool.getBufferedEther()
    let elRewardsWithdrawn = toBN(0)
    const beaconBalanceInc = toBN(ETH(0.001))

    // Do multiple oracle reports to withdraw all ETH from execution layer rewards vault
    while (elRewardsVaultBalance > 0) {
      await advanceChainTime(ONE_DAY)

      const currentELBalance = await web3.eth.getBalance(elRewardsVault.address)

      const { refSlot } = await consensus.getCurrentFrame()
      const reportItems = getAccountingReportDataItems(
        makeAccountingReport({
          refSlot,
          numValidators: 2,
          clBalanceGwei: ethToGwei(lastBeaconBalance.add(beaconBalanceInc)),
          elRewardsVaultBalance: currentELBalance,
        })
      )
      const reportHash = calcAccountingReportDataHash(reportItems)

      await consensus.submitReport(refSlot, reportHash, 1, { from: signers[2].address })
      await consensus.submitReport(refSlot, reportHash, 1, { from: signers[3].address })

      await oracleMock.submitReportData(reportItems, 1, { from: signers[4].address })

      const { elBalanceUpdate } = limitRebase(
        toBN(tokenRebaseLimit),
        totalPooledEther,
        totalShares,
        beaconBalanceInc,
        toBN(currentELBalance),
        toBN(0)
      )

      assert.equals(
        await web3.eth.getBalance(elRewardsVault.address),
        elRewardsVaultBalance.sub(toBN(elBalanceUpdate)),
        'Execution layer rewards vault balance'
      )

      assert.equals(
        await pool.getTotalPooledEther(),
        totalPooledEther.add(beaconBalanceInc).add(elBalanceUpdate),
        'total pooled ether'
      )

      assert.equals(await pool.getBufferedEther(), bufferedEther.add(elBalanceUpdate), 'buffered ether')

      elRewardsVaultBalance = toBN(await web3.eth.getBalance(elRewardsVault.address))
      totalPooledEther = await pool.getTotalPooledEther()
      totalShares = await pool.getTotalShares()
      bufferedEther = await pool.getBufferedEther()

      lastBeaconBalance = lastBeaconBalance.add(beaconBalanceInc)
      elRewardsWithdrawn = elRewardsWithdrawn.add(elBalanceUpdate)

      frame += 1
    }

    assert.equals(elRewardsWithdrawn, elRewards)
    assert.equals(elRewardsVaultBalance, toBN(0))
    assert.isTrue(frame > 10)
  })
})<|MERGE_RESOLUTION|>--- conflicted
+++ resolved
@@ -38,12 +38,8 @@
   numExitedValidatorsByStakingModule: [],
   withdrawalVaultBalance: 0,
   elRewardsVaultBalance,
-<<<<<<< HEAD
+  sharesRequestedToBurn: 0,
   withdrawalFinalizationBatches: [],
-=======
-  sharesRequestedToBurn: 0,
-  lastFinalizableWithdrawalRequestId: 0,
->>>>>>> e579c0e1
   simulatedShareRate: 0,
   isBunkerMode: false,
   extraDataFormat: 0,
