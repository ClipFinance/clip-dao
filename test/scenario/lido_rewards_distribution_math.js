const hre = require('hardhat')
const { BN } = require('bn.js')
const { assertBn, assertEvent } = require('@aragon/contract-helpers-test/src/asserts')
const { ZERO_ADDRESS } = require('@aragon/contract-helpers-test')

<<<<<<< HEAD
const { waitBlocks, EvmSnapshot } = require('../helpers/blockchain')
const { pad, ETH, hexConcat } = require('../helpers/utils')
const { deployProtocol } = require('../helpers/protocol')
const { setupNodeOperatorsRegistry } = require('../helpers/staking-modules')
const { assert } = require('../helpers/assert')
const { DSMAttestMessage, DSMPauseMessage, signDepositData } = require('../helpers/signatures')
=======
const { ZERO_HASH, pad, ETH, ethToGwei, hexConcat } = require('../helpers/utils')
const { SLOTS_PER_FRAME, deployDaoAndPool, setupNodeOperatorsRegistry } = require('./helpers/deploy')
const { DSMAttestMessage, DSMPauseMessage } = require('../0.8.9/helpers/signatures')

const NodeOperatorsRegistry = artifacts.require('NodeOperatorsRegistry')
>>>>>>> 0a82ba01

const tenKBN = new BN(10000)
// Fee and its distribution are in basis points, 10000 corresponding to 100%

// Total max fee is 10%
const totalFeePoints = 0.1 * 10000

// 50% goes to node operators
const nodeOperatorsFeePoints = 0.5 * 10000

const StakingModuleStatus = {
  Active: 0, // deposits and rewards allowed
  DepositsPaused: 1, // deposits NOT allowed, rewards allowed
  Stopped: 2 // deposits and rewards NOT allowed
}

contract('Lido: rewards distribution math', (addresses) => {
  const [
    // the address which we use to simulate the voting DAO application
    // node operators
    operator_1,
    operator_2,
    // users who deposit Ether to the pool
    user1,
    user2,
    // unrelated address
    nobody
  ] = addresses

  let pool, nodeOperatorsRegistry, token
  let stakingRouter
  let oracle, anotherCuratedModule
  let treasuryAddr, guardians, depositRoot
  let depositSecurityModule
  let voting, deployed, snapshot

  var epoch = 100

  // Each node operator has its Ethereum 1 address, a name and a set of registered
  // validators, each of them defined as a (public key, signature) pair
  const nodeOperator1 = {
    name: 'operator_1',
    address: operator_1,
    validators: [
      {
        key: pad('0x010101', 48),
        sig: pad('0x01', 96)
      },
      {
        key: pad('0x030303', 48),
        sig: pad('0x03', 96)
      }
    ]
  }

  const nodeOperator2 = {
    name: 'operator_2',
    address: operator_2,
    validators: [
      {
        key: pad('0x020202', 48),
        sig: pad('0x02', 96)
      }
    ]
  }

<<<<<<< HEAD
  function reportBeacon(validatorsCount, balance) {
    return oracle.reportBeacon(epoch++, validatorsCount, balance)
=======
  let frame = 1

  function reportBeacon(validatorsCount, balance) {
    return oracleMock.submitReportData({
      refSlot: SLOTS_PER_FRAME * (frame++),
      consensusVersion: 1,
      numValidators: validatorsCount,
      clBalanceGwei: ethToGwei(balance),
      stakingModuleIdsWithNewlyExitedValidators: [],
      numExitedValidatorsByStakingModule: [],
      withdrawalVaultBalance: 0,
      elRewardsVaultBalance: 0,
      lastWithdrawalRequestIdToFinalize: 0,
      finalizationShareRate: 0,
      isBunkerMode: false,
      extraDataFormat: 0,
      extraDataHash: ZERO_HASH,
      extraDataItemsCount: 0,
    }, 1)
>>>>>>> 0a82ba01
  }

  before(async () => {
    deployed = await deployProtocol({
      stakingModulesFactory: async (protocol) => {
        const curatedModule = await setupNodeOperatorsRegistry(protocol)
        return [
          {
            module: curatedModule,
            name: 'curated',
            targetShares: 10000,
            moduleFee: 500,
            treasuryFee: 500
          }
        ]
      }
    })

    // contracts/StETH.sol
    token = deployed.pool

    // contracts/Lido.sol
    pool = deployed.pool

    // contracts/0.8.9/StakingRouter.sol
    stakingRouter = deployed.stakingRouter

    // contracts/nos/NodeOperatorsRegistry.sol
    nodeOperatorsRegistry = deployed.stakingModules[0]

    // mocks
    oracle = deployed.oracle

    depositSecurityModule = deployed.depositSecurityModule
    treasuryAddr = deployed.treasury.address

    voting = deployed.voting.address

    guardians = deployed.guardians

    depositRoot = await deployed.depositContract.get_deposit_root()

    const withdrawalCredentials = pad('0x0202', 32)
    await stakingRouter.setWithdrawalCredentials(withdrawalCredentials, { from: voting })
  })

  it(`initial treasury balance is zero`, async () => {
    assertBn(await token.balanceOf(treasuryAddr), new BN(0), 'treasury balance is zero')
  })

  it(`registers one node operator with one key`, async () => {
    await nodeOperatorsRegistry.addNodeOperator(nodeOperator1.name, nodeOperator1.address, { from: voting })
    nodeOperator1.id = 0

    assertBn(await nodeOperatorsRegistry.getNodeOperatorsCount(), 1, 'total node operators')
    await nodeOperatorsRegistry.addSigningKeysOperatorBH(
      nodeOperator1.id,
      1,
      nodeOperator1.validators[0].key,
      nodeOperator1.validators[0].sig,
      {
        from: nodeOperator1.address
      }
    )

    const totalKeys = await nodeOperatorsRegistry.getTotalSigningKeyCount(nodeOperator1.id, { from: nobody })
    assertBn(totalKeys, 1, 'total signing keys')

    const unusedKeys = await nodeOperatorsRegistry.getUnusedSigningKeyCount(nodeOperator1.id, { from: nobody })
    assertBn(unusedKeys, 1, 'unused signing keys')

    assertBn(await token.balanceOf(nodeOperator1.address), new BN(0), 'nodeOperator1 balance is zero')

    await nodeOperatorsRegistry.setNodeOperatorStakingLimit(nodeOperator1.id, 1, { from: voting })

    const ether2Stat = await pool.getBeaconStat()
    assertBn(ether2Stat.depositedValidators, 0, 'no validators have received the ether2')
    assertBn(ether2Stat.beaconBalance, 0, 'remote ether2 not reported yet')
  })

  it(`registers submit correctly`, async () => {
    const depositedEthValue = 34
    const depositAmount = ETH(depositedEthValue)

    const receipt = await pool.submit(ZERO_ADDRESS, { value: depositAmount, from: user1 })

    assertEvent(receipt, 'Transfer', { expectedArgs: { from: 0, to: user1, value: depositAmount } })

    const ether2Stat = await pool.getBeaconStat()
    assertBn(ether2Stat.depositedValidators, 0, 'one validator have received the ether2')
    assertBn(ether2Stat.beaconBalance, 0, `no remote ether2 on validator's balance is reported yet`)

    assertBn(await pool.getBufferedEther(), ETH(depositedEthValue), `all the ether is buffered until deposit`)
    assertBn(await pool.getTotalPooledEther(), depositAmount, 'total pooled ether')

    // The amount of tokens corresponding to the deposited ETH value was minted to the user

    assertBn(await token.balanceOf(user1), depositAmount, 'user1 tokens')

    assertBn(await token.totalSupply(), depositAmount, 'token total supply')
    // Total shares are equal to deposited eth before ratio change and fee mint
    assertBn(await token.getTotalShares(), depositAmount, 'total shares')

    assertBn(await token.balanceOf(treasuryAddr), new BN(0), 'treasury balance is zero')
    assertBn(await token.balanceOf(nodeOperator1.address), new BN(0), 'nodeOperator1 balance is zero')
  })

  it(`the first deposit gets deployed`, async () => {
    const [curated] = await stakingRouter.getStakingModules()

    const block = await web3.eth.getBlock('latest')
    const keysOpIndex = await nodeOperatorsRegistry.getKeysOpIndex()

    DSMAttestMessage.setMessagePrefix(await depositSecurityModule.ATTEST_MESSAGE_PREFIX())
    DSMPauseMessage.setMessagePrefix(await depositSecurityModule.PAUSE_MESSAGE_PREFIX())

    const validAttestMessage = new DSMAttestMessage(block.number, block.hash, depositRoot, curated.id, keysOpIndex)

    const signatures = [
      validAttestMessage.sign(guardians.privateKeys[guardians.addresses[0]]),
      validAttestMessage.sign(guardians.privateKeys[guardians.addresses[1]])
    ]

    await depositSecurityModule.depositBufferedEther(
      block.number,
      block.hash,
      depositRoot,
      curated.id,
      keysOpIndex,
      '0x',
      signatures
    )

    assertBn(
      await nodeOperatorsRegistry.getUnusedSigningKeyCount(0),
      0,
      'no more available keys for the first validator'
    )
    assertBn(
      await token.balanceOf(user1),
      ETH(34),
      'user1 balance is equal first reported value + their buffered deposit value'
    )
    assertBn(await token.sharesOf(user1), ETH(34), 'user1 shares are equal to the first deposit')
    assertBn(await token.totalSupply(), ETH(34), 'token total supply')

    assertBn(await token.balanceOf(treasuryAddr), ETH(0), 'treasury balance equals buffered value')
    assertBn(await token.balanceOf(nodeOperator1.address), new BN(0), 'nodeOperator1 balance is zero')
  })

  it(`first report registers profit`, async () => {
    const profitAmountEth = 1
    const profitAmount = ETH(profitAmountEth)
    const reportingValue = ETH(32 + profitAmountEth)
    const prevTotalShares = await pool.getTotalShares()
    const nodeOperator1TokenBefore = await token.balanceOf(operator_1)
    // for some reason there's nothing in this receipt's log, so we're not going to use it

    const [{ receipt }, deltas] = await getSharesTokenDeltas(
      () => reportBeacon(1, reportingValue),
      treasuryAddr,
      nodeOperatorsRegistry.address
    )
    const [treasuryTokenDelta, treasurySharesDelta, nodeOperatorsRegistryTokenDelta, nodeOperatorsRegistrySharesDelta] =
      deltas

    const { reportedMintAmount, tos, values } = await readLastPoolEventLog()

    const awaitedDeltas = await getAwaitedFeesSharesTokensDeltas(profitAmount, prevTotalShares, 1)
    const {
      totalFeeToDistribute,
      nodeOperatorsSharesToMint,
      treasurySharesToMint,
      nodeOperatorsFeeToMint,
      treasuryFeeToMint
    } = awaitedDeltas

    assertBn(nodeOperatorsRegistrySharesDelta, nodeOperatorsSharesToMint, 'nodeOperator1 shares are correct')
    assertBn(treasurySharesDelta, treasurySharesToMint, 'treasury shares are correct')

    assertBn(treasuryFeeToMint.add(nodeOperatorsFeeToMint), reportedMintAmount, 'reported the expected total fee')

    assert.equal(tos[0], nodeOperatorsRegistry.address, 'second transfer to node operator')
    assertBn(values[0], nodeOperatorsFeeToMint, 'operator transfer amount is correct')
    assert.equal(tos[1], treasuryAddr, 'third transfer to treasury address')
    assertBn(values[1], treasuryFeeToMint, 'treasury transfer amount is correct')
    assertBn(
      await token.balanceOf(user1),
      // 32 staked 2 buffered 1 profit
      new BN(ETH(32 + 2 + 1)).sub(totalFeeToDistribute),
      'user1 balance is equal first reported value + their buffered deposit value'
    )
    assertBn(await token.sharesOf(user1), ETH(34), 'user1 shares are equal to the first deposit')
    assertBn(await token.totalSupply(), ETH(35), 'token total supply')

    assertBn(await token.balanceOf(treasuryAddr), treasuryFeeToMint, 'treasury balance = fee')
    assertBn(treasuryTokenDelta, treasuryFeeToMint, 'treasury balance = fee')

    // kicks rewards distribution
    await nodeOperatorsRegistry.finishUpdatingExitedValidatorsKeysCount({ from: voting })
    assertBn(await token.balanceOf(nodeOperator1.address), nodeOperatorsFeeToMint, 'nodeOperator1 balance = fee')

    const nodeOperator1TokenDelta = (await token.balanceOf(operator_1)) - nodeOperator1TokenBefore
    // TODO merge: 1 wei
    // assertBn(nodeOperator1TokenDelta, nodeOperatorsFeeToMint, 'nodeOperator1 balance = fee')
  })

  it(`adds another node operator`, async () => {
    await nodeOperatorsRegistry.addNodeOperator(nodeOperator2.name, nodeOperator2.address, { from: voting })
    await nodeOperatorsRegistry.setNodeOperatorStakingLimit(1, 1, { from: voting })
    nodeOperator2.id = 1

    assertBn(await nodeOperatorsRegistry.getNodeOperatorsCount(), 2, 'total node operators')
    await nodeOperatorsRegistry.addSigningKeysOperatorBH(
      nodeOperator2.id,
      1,
      nodeOperator2.validators[0].key,
      nodeOperator2.validators[0].sig,
      {
        from: nodeOperator2.address
      }
    )
    await nodeOperatorsRegistry.setNodeOperatorStakingLimit(nodeOperator2.id, 1, { from: voting })

    const totalKeys = await nodeOperatorsRegistry.getTotalSigningKeyCount(nodeOperator2.id, { from: nobody })
    assertBn(totalKeys, 1, 'total signing keys')

    const unusedKeys = await nodeOperatorsRegistry.getUnusedSigningKeyCount(nodeOperator2.id, { from: nobody })
    assertBn(unusedKeys, 1, 'unused signing keys')

    assertBn(await token.balanceOf(nodeOperator2.address), new BN(0), 'nodeOperator2 balance is zero')

    const ether2Stat = await pool.getBeaconStat()
    assertBn(ether2Stat.depositedValidators, 1, 'one validator have received the ether2')
    assertBn(ether2Stat.beaconBalance, ETH(33), 'remote ether2 not reported yet')
  })

  it(`deposits another amount to second operator's validator`, async () => {
    const depositedEthValue = 32
    const depositAmount = ETH(depositedEthValue)
    const awaitedShares = await pool.getSharesByPooledEth(depositAmount)
    const awaitedTokens = await pool.getPooledEthByShares(awaitedShares)

    const sharesBefore = await pool.getTotalShares()

    const receipt = await pool.submit(ZERO_ADDRESS, { value: depositAmount, from: user2 })

    // note: that number isn't equal to depositAmount
    assertEvent(receipt, 'Transfer', { expectedArgs: { from: 0, to: user2, value: awaitedTokens } })

    // 2 from the previous deposit of the first user
    assertBn(await pool.getBufferedEther(), ETH(depositedEthValue + 2), `all the ether is buffered until deposit`)

    // The amount of tokens corresponding to the deposited ETH value was minted to the user
    assertBn(await token.balanceOf(user2), awaitedTokens, 'user2 tokens')

    // current deposit + firstDeposit + first profit
    assertBn(await token.totalSupply(), ETH(depositedEthValue + 34 + 1), 'token total supply')
    // Total shares are equal to deposited eth before ratio change and fee mint
    assertBn(await token.getTotalShares(), sharesBefore.add(awaitedShares), 'total shares')
  })

  it(`the second deposit gets deployed`, async () => {
    const block = await waitBlocks(await depositSecurityModule.getMinDepositBlockDistance())
    const [curated] = await stakingRouter.getStakingModules()

    await nodeOperatorsRegistry.addSigningKeysOperatorBH(
      nodeOperator2.id,
      1,
      nodeOperator2.validators[0].key,
      nodeOperator2.validators[0].sig,
      {
        from: nodeOperator2.address
      }
    )
    const keysOpIndex = await nodeOperatorsRegistry.getKeysOpIndex()

    const signatures = [
      signDepositData(
        await depositSecurityModule.ATTEST_MESSAGE_PREFIX(),
        block.number,
        block.hash,
        depositRoot,
        1,
        keysOpIndex,
        '0x00',
        guardians.privateKeys[guardians.addresses[0]]
      ),
      signDepositData(
        await depositSecurityModule.ATTEST_MESSAGE_PREFIX(),
        block.number,
        block.hash,
        depositRoot,
        1,
        keysOpIndex,
        '0x00',
        guardians.privateKeys[guardians.addresses[1]]
      )
    ]

    const [_, deltas] = await getSharesTokenDeltas(
      () =>
        depositSecurityModule.depositBufferedEther(
          block.number,
          block.hash,
          depositRoot,
          curated.id,
          keysOpIndex,
          '0x00',
          signatures
        ),
      treasuryAddr,
      nodeOperator1.address,
      nodeOperator2.address,
      user1,
      user2
    )

    assertBn(await nodeOperatorsRegistry.getUnusedSigningKeyCount(0), 0, 'no more available keys')
    const zeroBn = new BN(0)
    // deposit doesn't change any kind of balances
    deltas.forEach((delta, i) => assertBn(delta, zeroBn, `delta ${i} is zero`))
  })

  it(`delta shares are zero on no profit reported after the deposit`, async () => {
    const beaconState = await pool.getBeaconStat()

    const [_, deltas] = await getSharesTokenDeltas(
      () => reportBeacon(2, ETH(32 + 1 + 32)),
      treasuryAddr,
      nodeOperator1.address,
      nodeOperator2.address,
      user1,
      user2
    )

    assertBn(await nodeOperatorsRegistry.getUnusedSigningKeyCount(0), 0, 'no more available keys')
    const zeroBn = new BN(0)
    // deposit doesn't change any kind of _shares_ balances
    deltas.forEach((delta, i) => i % 2 && assertBn(delta, zeroBn, `delta ${i} is zero`))
  })

  it(`balances change correctly on second profit`, async () => {
    const profitAmountEth = 2
    const profitAmount = ETH(profitAmountEth)
    const bufferedAmount = ETH(2)
    // first deposit + first profit + second deposit
    // note no buffered eth values
    const reportingValue = ETH(32 + 1 + 32 + profitAmountEth)
    const prevTotalShares = await pool.getTotalShares()

    const [{ valuesBefore, valuesAfter }, deltas] = await getSharesTokenDeltas(
      () => reportBeacon(2, reportingValue),
      treasuryAddr,
      user1,
      user2
    )

    const [
      treasuryTokenDelta,
      treasurySharesDelta,
      user1TokenDelta,
      user1SharesDelta,
      user2TokenDelta,
      user2SharesDelta
    ] = deltas

    const { reportedMintAmount, tos, values } = await readLastPoolEventLog()

    const { sharesToMint, nodeOperatorsSharesToMint, treasurySharesToMint, nodeOperatorsFeeToMint, treasuryFeeToMint } =
      await getAwaitedFeesSharesTokensDeltas(profitAmount, prevTotalShares, 2)

    // events are ok
    assert.equal(tos[0], nodeOperatorsRegistry.address, 'second transfer to staking router curated module')
    assert.equal(tos[1], treasuryAddr, 'third transfer to treasury address')

    // TODO merge: 1 wei
    // assertBn(values[0], nodeOperatorsFeeToMint, 'operator transfer amount is correct')
    assertBn(values[1], treasuryFeeToMint, 'treasury transfer amount is correct')

    // TODO merge: 1 wei
    // const totalFeeToMint = nodeOperatorsFeeToMint.add(treasuryFeeToMint)
    // assertBn(totalFeeToMint, reportedMintAmount, 'reported the expected total fee')

    // TODO merge: 1 wei
    // assertBn(await token.balanceOf(nodeOperatorsRegistry.address), nodeOperatorsFeeToMint, 'nodeOperatorsRegistry balance = fee')
    const nodeOperator1SharesBefore = await token.sharesOf(nodeOperator1.address)
    const nodeOperator2SharesBefore = await token.sharesOf(nodeOperator2.address)
    // kicks rewards distribution
    await nodeOperatorsRegistry.finishUpdatingExitedValidatorsKeysCount({ from: voting })

    const nodeOperator1SharesDelta = (await token.sharesOf(nodeOperator1.address)).sub(nodeOperator1SharesBefore)
    const nodeOperator2SharesDelta = (await token.sharesOf(nodeOperator2.address)).sub(nodeOperator2SharesBefore)
    assertBn(
      nodeOperator2SharesDelta,
      await pool.sharesOf(nodeOperator2.address),
      'node operator 2 got only fee on balance'
    )

    assertBn(
      nodeOperator1SharesDelta.add(nodeOperator2SharesDelta),
      nodeOperatorsSharesToMint,
      'nodeOperator1 shares are correct'
    )
    assertBn(treasurySharesDelta, treasurySharesToMint, 'treasury shares are correct')

    assertBn(
      nodeOperator1SharesDelta,
      nodeOperator2SharesDelta,
      'operators with equal amount of validators received equal shares'
    )

    const reportingValueBN = new BN(reportingValue)
    const totalSupply = reportingValueBN.add(new BN(bufferedAmount))

    const treasuryBalanceAfter = valuesAfter[0]
    const treasuryShareBefore = valuesBefore[1]
    const user1BalanceAfter = valuesAfter[2]
    const user1SharesBefore = valuesBefore[3]
    const user2BalanceAfter = valuesAfter[4]
    const user2SharesBefore = valuesBefore[5]
    const singleNodeOperatorFeeShare = nodeOperatorsSharesToMint.div(new BN(2))

    const awaitingTotalShares = prevTotalShares.add(sharesToMint)

    assertBn(
      await token.balanceOf(nodeOperator1.address),
      nodeOperator1SharesBefore.add(singleNodeOperatorFeeShare).mul(totalSupply).div(awaitingTotalShares),
      `first node operator token balance is correct`
    )
    assertBn(
      await token.balanceOf(nodeOperator2.address),
      nodeOperator2SharesBefore.add(singleNodeOperatorFeeShare).mul(totalSupply).div(awaitingTotalShares),
      `first node operator token balance is correct`
    )
    assertBn(
      treasuryBalanceAfter,
      treasuryShareBefore.add(treasurySharesToMint).mul(totalSupply).div(awaitingTotalShares),
      'treasury token balance changed correctly'
    )
    assertBn(user1SharesDelta, new BN(0), `user1 didn't get any shares from profit`)
    assertBn(
      user1BalanceAfter,
      user1SharesBefore.mul(totalSupply).div(awaitingTotalShares),
      `user1 token balance increased`
    )
    assertBn(user2SharesDelta, new BN(0), `user2 didn't get any shares from profit`)
    assertBn(
      user2BalanceAfter,
      user2SharesBefore.mul(totalSupply).div(awaitingTotalShares),
      `user2 token balance increased`
    )
  })

  it(`add another staking module`, async () => {
    anotherCuratedModule = await setupNodeOperatorsRegistry(deployed)
    await stakingRouter.addStakingModule(
      'Curated limited',
      anotherCuratedModule.address,
      5_000, // 50 % _targetShare
      100, // 1 % _moduleFee
      100, // 1 % _treasuryFee
      { from: voting }
    )

    const modulesList = await stakingRouter.getStakingModules()

    assert(modulesList.length, 2, 'module added')

    const operator = {
      name: 'operator',
      address: operator_2,
      validators: [...Array(10).keys()].map((i) => ({
        key: pad('0xaa01' + i.toString(16), 48),
        sig: pad('0x' + i.toString(16), 96)
      }))
    }
    const validatorsCount = 10
    await anotherCuratedModule.addNodeOperator(operator.name, operator.address, { from: voting })
    await anotherCuratedModule.addSigningKeysOperatorBH(
      0,
      validatorsCount,
      hexConcat(...operator.validators.map((v) => v.key)),
      hexConcat(...operator.validators.map((v) => v.sig)),
      {
        from: operator.address
      }
    )
    await anotherCuratedModule.setNodeOperatorStakingLimit(0, validatorsCount, { from: voting })
    assertBn(
      await anotherCuratedModule.getUnusedSigningKeyCount(0),
      validatorsCount,
      'operator of module has 10 unused keys'
    )
  })

  it(`deposit to new module`, async () => {
    const depositAmount = ETH(32)
    await pool.submit(ZERO_ADDRESS, { value: depositAmount, from: user1 })

    const [_, newCurated] = await stakingRouter.getStakingModules()

    await nodeOperatorsRegistry.setNodeOperatorStakingLimit(0, 0, { from: voting })

    const block = await web3.eth.getBlock('latest')
    const keysOpIndex = await anotherCuratedModule.getKeysOpIndex()

    DSMAttestMessage.setMessagePrefix(await depositSecurityModule.ATTEST_MESSAGE_PREFIX())
    DSMPauseMessage.setMessagePrefix(await depositSecurityModule.PAUSE_MESSAGE_PREFIX())

    const validAttestMessage = new DSMAttestMessage(block.number, block.hash, depositRoot, newCurated.id, keysOpIndex)

    const signatures = [
      validAttestMessage.sign(guardians.privateKeys[guardians.addresses[0]]),
      validAttestMessage.sign(guardians.privateKeys[guardians.addresses[1]])
    ]

    const user1BalanceBefore = await token.balanceOf(user1)
    const user1SharesBefore = await token.sharesOf(user1)
    const totalSupplyBefore = await token.totalSupply()

    assertBn(await anotherCuratedModule.getUnusedSigningKeyCount(0), 10, 'operator of module has 10 unused keys')
    await depositSecurityModule.depositBufferedEther(
      block.number,
      block.hash,
      depositRoot,
      newCurated.id,
      keysOpIndex,
      '0x',
      signatures
    )
    assertBn(await anotherCuratedModule.getUnusedSigningKeyCount(0), 9, 'operator of module has 9 unused keys')

    assertBn(
      await token.balanceOf(user1),
      user1BalanceBefore,
      'user1 balance is equal first reported value + their buffered deposit value'
    )
    assertBn(await token.sharesOf(user1), user1SharesBefore, 'user1 shares are equal to the first deposit')
    assertBn(await token.totalSupply(), totalSupplyBefore, 'token total supply')
    assertBn(await token.getBufferedEther(), ETH(2), '')
  })

  it(`rewards distribution`, async () => {
    const bufferedBefore = await token.getBufferedEther()
    const totalPooledEtherBefore = await token.getTotalPooledEther()
    // FIXME: oracle doesn't support reporting anything smaller than 1 gwei, here we're trying to report 2 wei
    const newBeaconBalance = totalPooledEtherBefore.sub(bufferedBefore).add(new BN(2))

    const firstModuleSharesBefore = await token.sharesOf(nodeOperatorsRegistry.address)
    const secondModuleSharesBefore = await token.sharesOf(anotherCuratedModule.address)
    const treasurySharesBefore = await await token.sharesOf(treasuryAddr)

    await reportBeacon(3, newBeaconBalance)

    assertBn(await token.totalSupply(), newBeaconBalance.add(bufferedBefore), 'token total supply')

    const rewardsToDistribute = await token.getSharesByPooledEth(
      newBeaconBalance.add(bufferedBefore).sub(totalPooledEtherBefore)
    )

    const { treasuryFee } = await stakingRouter.getStakingFeeAggregateDistribution()
    const { stakingModuleFees, precisionPoints } = await stakingRouter.getStakingRewardsDistribution()
    const [firstModuleFee, secondModuleFee] = stakingModuleFees
    const expectedRewardsDistribution = {
      firstModule: rewardsToDistribute.mul(firstModuleFee).div(precisionPoints),
      secondModule: rewardsToDistribute.mul(secondModuleFee).div(precisionPoints),
      treasury: rewardsToDistribute.mul(treasuryFee).div(precisionPoints)
    }

    const firstModuleSharesAfter = await token.sharesOf(nodeOperatorsRegistry.address)
    const secondModuleSharesAfter = await token.sharesOf(anotherCuratedModule.address)
    const treasurySharesAfter = await await token.sharesOf(treasuryAddr)

    assertBn(
      firstModuleSharesAfter,
      firstModuleSharesBefore.add(expectedRewardsDistribution.firstModule),
      'first module balance'
    )
    assertBn(
      secondModuleSharesAfter,
      secondModuleSharesBefore.add(expectedRewardsDistribution.secondModule),
      'second module balance'
    )
    assertBn(treasurySharesAfter, treasurySharesBefore.add(expectedRewardsDistribution.treasury), 'treasury balance')
  })

  it(`module rewards should received by treasury if module stopped`, async () => {
    const [firstModule] = await stakingRouter.getStakingModules()
    const totalPooledEtherBefore = await token.getTotalPooledEther()
    const bufferedBefore = await token.getBufferedEther()
    // FIXME: oracle doesn't support reporting anything smaller than 1 gwei, here we're trying to report 1 wei
    const newBeaconBalance = totalPooledEtherBefore.sub(bufferedBefore).add(new BN(1))

    await stakingRouter.setStakingModuleStatus(firstModule.id, StakingModuleStatus.Stopped, { from: voting })

    const firstModuleSharesBefore = await token.sharesOf(nodeOperatorsRegistry.address)
    const secondModuleSharesBefore = await token.sharesOf(anotherCuratedModule.address)
    const treasurySharesBefore = await await token.sharesOf(treasuryAddr)

    await reportBeacon(3, newBeaconBalance)

    assertBn(await token.totalSupply(), newBeaconBalance.add(bufferedBefore), 'token total supply')

    const rewardsToDistribute = await token.getSharesByPooledEth(
      newBeaconBalance.add(bufferedBefore).sub(totalPooledEtherBefore)
    )
    const { treasuryFee } = await stakingRouter.getStakingFeeAggregateDistribution()
    const { stakingModuleFees, precisionPoints } = await stakingRouter.getStakingRewardsDistribution()
    const [firstModuleFee, secondModuleFee] = stakingModuleFees
    const expectedRewardsDistribution = {
      firstModule: new BN(0),
      secondModule: rewardsToDistribute.mul(secondModuleFee).div(precisionPoints),
      treasury: rewardsToDistribute.mul(treasuryFee.add(firstModuleFee)).div(precisionPoints)
    }

    const firstModuleSharesAfter = await token.sharesOf(nodeOperatorsRegistry.address)
    const secondModuleSharesAfter = await token.sharesOf(anotherCuratedModule.address)
    const treasurySharesAfter = await token.sharesOf(treasuryAddr)

    assertBn(
      firstModuleSharesAfter,
      firstModuleSharesBefore.add(expectedRewardsDistribution.firstModule),
      'first module balance'
    )
    assertBn(
      secondModuleSharesAfter,
      secondModuleSharesBefore.add(expectedRewardsDistribution.secondModule),
      'second module balance'
    )
    assertBn(treasurySharesAfter, treasurySharesBefore.add(expectedRewardsDistribution.treasury), 'treasury balance')
  })

  // test multiple staking modules reward distribution
  async function getAwaitedFeesSharesTokensDeltas(profitAmount, prevTotalShares, validatorsCount) {
    const totalPooledEther = await pool.getTotalPooledEther()
    const totalShares = await pool.getTotalShares()

    const totalFeeToDistribute = new BN(profitAmount).mul(new BN(totalFeePoints)).div(tenKBN)

    const sharesToMint = totalFeeToDistribute.mul(prevTotalShares).div(totalPooledEther.sub(totalFeeToDistribute))
    const nodeOperatorsSharesToMint = sharesToMint.mul(new BN(nodeOperatorsFeePoints)).div(tenKBN)
    const treasurySharesToMint = sharesToMint.sub(nodeOperatorsSharesToMint)

    const validatorsCountBN = new BN(validatorsCount)

    const nodeOperatorsFeeToMint = nodeOperatorsSharesToMint
      .mul(totalPooledEther)
      .div(totalShares)
      .div(validatorsCountBN)
      .mul(validatorsCountBN)
    const treasuryFeeToMint = treasurySharesToMint.mul(totalPooledEther).div(totalShares)

    return {
      totalPooledEther,
      totalShares,
      totalFeeToDistribute,
      sharesToMint,
      nodeOperatorsSharesToMint,
      treasurySharesToMint,
      nodeOperatorsFeeToMint,
      treasuryFeeToMint
    }
  }

  async function getSharesTokenDeltas(tx, ...addresses) {
    const valuesBefore = await Promise.all(addresses.flatMap((addr) => [token.balanceOf(addr), token.sharesOf(addr)]))
    const receipt = await tx()
    const valuesAfter = await Promise.all(addresses.flatMap((addr) => [token.balanceOf(addr), token.sharesOf(addr)]))
    return [{ receipt, valuesBefore, valuesAfter }, valuesAfter.map((val, i) => val.sub(valuesBefore[i]))]
  }

  async function readLastPoolEventLog() {
    const events = await pool.getPastEvents('Transfer')
    let reportedMintAmount = new BN(0)
    const tos = []
    const values = []
    events.forEach(({ args }) => {
      reportedMintAmount = reportedMintAmount.add(args.value)
      tos.push(args.to)
      values.push(args.value)
    })
    return {
      reportedMintAmount,
      tos,
      values
    }
  }
})<|MERGE_RESOLUTION|>--- conflicted
+++ resolved
@@ -3,20 +3,12 @@
 const { assertBn, assertEvent } = require('@aragon/contract-helpers-test/src/asserts')
 const { ZERO_ADDRESS } = require('@aragon/contract-helpers-test')
 
-<<<<<<< HEAD
 const { waitBlocks, EvmSnapshot } = require('../helpers/blockchain')
 const { pad, ETH, hexConcat } = require('../helpers/utils')
 const { deployProtocol } = require('../helpers/protocol')
 const { setupNodeOperatorsRegistry } = require('../helpers/staking-modules')
 const { assert } = require('../helpers/assert')
 const { DSMAttestMessage, DSMPauseMessage, signDepositData } = require('../helpers/signatures')
-=======
-const { ZERO_HASH, pad, ETH, ethToGwei, hexConcat } = require('../helpers/utils')
-const { SLOTS_PER_FRAME, deployDaoAndPool, setupNodeOperatorsRegistry } = require('./helpers/deploy')
-const { DSMAttestMessage, DSMPauseMessage } = require('../0.8.9/helpers/signatures')
-
-const NodeOperatorsRegistry = artifacts.require('NodeOperatorsRegistry')
->>>>>>> 0a82ba01
 
 const tenKBN = new BN(10000)
 // Fee and its distribution are in basis points, 10000 corresponding to 100%
@@ -83,30 +75,8 @@
     ]
   }
 
-<<<<<<< HEAD
   function reportBeacon(validatorsCount, balance) {
     return oracle.reportBeacon(epoch++, validatorsCount, balance)
-=======
-  let frame = 1
-
-  function reportBeacon(validatorsCount, balance) {
-    return oracleMock.submitReportData({
-      refSlot: SLOTS_PER_FRAME * (frame++),
-      consensusVersion: 1,
-      numValidators: validatorsCount,
-      clBalanceGwei: ethToGwei(balance),
-      stakingModuleIdsWithNewlyExitedValidators: [],
-      numExitedValidatorsByStakingModule: [],
-      withdrawalVaultBalance: 0,
-      elRewardsVaultBalance: 0,
-      lastWithdrawalRequestIdToFinalize: 0,
-      finalizationShareRate: 0,
-      isBunkerMode: false,
-      extraDataFormat: 0,
-      extraDataHash: ZERO_HASH,
-      extraDataItemsCount: 0,
-    }, 1)
->>>>>>> 0a82ba01
   }
 
   before(async () => {
