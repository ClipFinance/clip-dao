const { contract, ethers, web3 } = require('hardhat')
const { bn, getEventArgument, ZERO_ADDRESS } = require('@aragon/contract-helpers-test')

const { ETH, StETH, shareRate, shares } = require('../helpers/utils')
const { assert } = require('../helpers/assert')
const { signPermit, makeDomainSeparator } = require('../0.6.12/helpers/permit_helpers')
const { MAX_UINT256, ACCOUNTS_AND_KEYS, ZERO_BYTES32 } = require('../0.6.12/helpers/constants')
const { impersonate, EvmSnapshot, getCurrentBlockTimestamp, setBalance } = require('../helpers/blockchain')

const { deployWithdrawalQueue } = require('./withdrawal-queue-deploy.test')

contract('WithdrawalQueue', ([owner, stranger, daoAgent, user, pauser, resumer, oracle]) => {
  let withdrawalQueue, steth, wsteth

  const snapshot = new EvmSnapshot(ethers.provider)

  const currentRate = async () =>
    bn(await steth.getTotalPooledEther())
      .mul(bn(10).pow(bn(27)))
      .div(await steth.getTotalShares())

  before('Deploy', async () => {
    const deployed = await deployWithdrawalQueue({
      stethOwner: owner,
      queueAdmin: daoAgent,
      queuePauser: daoAgent,
      queueResumer: daoAgent,
    })

    steth = deployed.steth
    wsteth = deployed.wsteth
    withdrawalQueue = deployed.withdrawalQueue

    await steth.setTotalPooledEther(ETH(600))
    // we need 1 ETH additionally to pay gas on finalization because coverage ignores gasPrice=0
    await setBalance(steth.address, ETH(600 + 1))
    await steth.mintShares(user, shares(1))
    await steth.approve(withdrawalQueue.address, StETH(300), { from: user })

    await impersonate(ethers.provider, steth.address)
    await snapshot.make()
  })

  afterEach(async () => {
    await snapshot.rollback()
  })

  it('Initial properties', async () => {
    assert.equals(await withdrawalQueue.isPaused(), false)
    assert.equals(await withdrawalQueue.getLastRequestId(), 0)
    assert.equals(await withdrawalQueue.getLastFinalizedRequestId(), 0)
    assert.equals(await withdrawalQueue.getLastCheckpointIndex(), 0)
    assert.equals(await withdrawalQueue.unfinalizedStETH(), StETH(0))
    assert.equals(await withdrawalQueue.unfinalizedRequestNumber(), 0)
    assert.equals(await withdrawalQueue.getLockedEtherAmount(), ETH(0))
  })

  context('Pause/Resume', async () => {
    it('only correct roles can alter pause state', async () => {
      const [PAUSE_ROLE, RESUME_ROLE] = await Promise.all([withdrawalQueue.PAUSE_ROLE(), withdrawalQueue.RESUME_ROLE()])
      await withdrawalQueue.grantRole(PAUSE_ROLE, pauser, { from: daoAgent })
      await withdrawalQueue.grantRole(RESUME_ROLE, resumer, { from: daoAgent })
      await withdrawalQueue.pauseFor(100000000, { from: pauser })
      assert(await withdrawalQueue.isPaused())
      await withdrawalQueue.resume({ from: resumer })
      assert(!(await withdrawalQueue.isPaused()))
      await assert.revertsOZAccessControl(withdrawalQueue.pauseFor(100000000, { from: resumer }), resumer, 'PAUSE_ROLE')
      await assert.revertsOZAccessControl(
        withdrawalQueue.pauseFor(100000000, { from: stranger }),
        stranger,
        'PAUSE_ROLE'
      )
      await withdrawalQueue.pauseFor(100000000, { from: pauser })
      await assert.revertsOZAccessControl(withdrawalQueue.resume({ from: pauser }), pauser, 'RESUME_ROLE')
      await assert.revertsOZAccessControl(withdrawalQueue.resume({ from: stranger }), stranger, 'RESUME_ROLE')
    })

    it('withdraw/finalize only allowed when at resumed state', async () => {
      await withdrawalQueue.pauseFor(100000000, { from: daoAgent })
      assert(await withdrawalQueue.isPaused())
      await assert.reverts(withdrawalQueue.requestWithdrawals([ETH(1)], owner, { from: user }), 'ResumedExpected()')
<<<<<<< HEAD

      await assert.reverts(
        withdrawalQueue.requestWithdrawalsWstETH([ETH(1)], owner, { from: user }),
        'ResumedExpected()'
      )
      const stubPermit = [0, 0, ZERO_BYTES32, ZERO_BYTES32, ZERO_BYTES32]
      await assert.reverts(
        withdrawalQueue.requestWithdrawalsWstETHWithPermit([ETH(1)], owner, stubPermit, { from: user }),
        'ResumedExpected()'
      )

      const [alice] = ACCOUNTS_AND_KEYS
      const amount = ETH(1)
      const deadline = MAX_UINT256
      await impersonate(ethers.provider, alice.address)
      const domainSeparator = await steth.DOMAIN_SEPARATOR()
      const { v, r, s } = signPermit(
        alice.address,
        withdrawalQueue.address,
        amount, // amount
        0, // nonce
        deadline,
        domainSeparator,
        alice.key
      )
      const permission = [
        amount,
        deadline, // deadline
        v,
        r,
        s,
      ]

      await assert.reverts(
        withdrawalQueue.requestWithdrawalsWithPermit([ETH(1)], owner, permission, { from: alice.address }),
        'ResumedExpected()'
      )
=======
>>>>>>> 4b0170d3
      await assert.reverts(withdrawalQueue.finalize([1], 0, { from: owner }), 'ResumedExpected()')
    })

    it('cant resume if not paused', async () => {
      await assert.reverts(withdrawalQueue.resume(), 'PausedExpected()')
    })
  })

  context('BunkerMode', async () => {
    it('init config', async () => {
      assert(!(await withdrawalQueue.isBunkerModeActive()))
      assert.equals(ethers.constants.MaxUint256, await withdrawalQueue.bunkerModeSinceTimestamp())
    })

    it('access control', async () => {
      assert(!(await withdrawalQueue.isBunkerModeActive()))
      const ORACLE_ROLE = await withdrawalQueue.ORACLE_ROLE()
      await withdrawalQueue.grantRole(ORACLE_ROLE, oracle, { from: daoAgent })
      await assert.revertsOZAccessControl(
        withdrawalQueue.onOracleReport(true, 0, 0, { from: stranger }),
        stranger,
        'ORACLE_ROLE'
      )
      await withdrawalQueue.onOracleReport(true, 0, 0, { from: oracle })
    })

    it('state and events', async () => {
      assert(!(await withdrawalQueue.isBunkerModeActive()))
      assert.equals(ethers.constants.MaxUint256, await withdrawalQueue.bunkerModeSinceTimestamp())
      let timestamp = await getCurrentBlockTimestamp()
      await assert.reverts(
        withdrawalQueue.onOracleReport(true, +timestamp + 1000000, +timestamp + 1100000, { from: steth.address }),
        'InvalidReportTimestamp()'
      )
      // enable
      timestamp = await getCurrentBlockTimestamp()
      const tx1 = await withdrawalQueue.onOracleReport(true, timestamp, timestamp, { from: steth.address })
      assert.emits(tx1, 'BunkerModeEnabled', { _sinceTimestamp: timestamp })
      assert(await withdrawalQueue.isBunkerModeActive())
      assert.equals(timestamp, await withdrawalQueue.bunkerModeSinceTimestamp())
      // disable
      timestamp = await getCurrentBlockTimestamp()
      const tx2 = await withdrawalQueue.onOracleReport(false, timestamp, timestamp, { from: steth.address })
      assert.emits(tx2, 'BunkerModeDisabled')
      assert(!(await withdrawalQueue.isBunkerModeActive()))
      assert.equals(ethers.constants.MaxUint256, await withdrawalQueue.bunkerModeSinceTimestamp())
    })
  })

  context('Request', async () => {
    it('One can request a withdrawal', async () => {
      const receipt = await withdrawalQueue.requestWithdrawals([StETH(300)], owner, { from: user })
      const requestId = getEventArgument(receipt, 'WithdrawalRequested', 'requestId')

      assert.emits(receipt, 'WithdrawalRequested', {
        requestId: 1,
        requestor: user.toLowerCase(),
        owner: owner.toLowerCase(),
        amountOfStETH: StETH(300),
        amountOfShares: shares(1),
      })

      assert.equals(await withdrawalQueue.getLastRequestId(), requestId)
      assert.equals(await withdrawalQueue.getLastFinalizedRequestId(), 0)
      assert.equals(await withdrawalQueue.unfinalizedRequestNumber(), 1)
      assert.equals(await withdrawalQueue.unfinalizedStETH(), StETH(300))
      assert.equals(await withdrawalQueue.getWithdrawalRequests(owner), [1])

      const requests = await withdrawalQueue.getWithdrawalStatus([requestId])
      assert.equals(requests.length, 1)

      const request = requests[0]

      assert.equals(request.owner, owner)
      assert.equals(request.amountOfStETH, StETH(300))
      assert.equals(request.amountOfShares, shares(1))
      assert.equals(request.isFinalized, false)
      assert.equals(request.isClaimed, false)
    })

    it('One cant request less than MIN', async () => {
      const min = bn(await withdrawalQueue.MIN_STETH_WITHDRAWAL_AMOUNT())
      assert.equals(min, 100)

      const amount = min.sub(bn(1))

      await assert.reverts(
        withdrawalQueue.requestWithdrawals([amount], owner, { from: user }),
        `RequestAmountTooSmall(${amount})`
      )
    })

    it('One can request MIN', async () => {
      const min = await withdrawalQueue.MIN_STETH_WITHDRAWAL_AMOUNT()
      const shares = await steth.getSharesByPooledEth(min)

      const receipt = await withdrawalQueue.requestWithdrawals([min], owner, { from: user })
      const requestId = getEventArgument(receipt, 'WithdrawalRequested', 'requestId')

      assert.emits(receipt, 'WithdrawalRequested', {
        requestId: 1,
        requestor: user.toLowerCase(),
        owner: owner.toLowerCase(),
        amountOfStETH: min,
        amountOfShares: shares,
      })

      assert.equals(await withdrawalQueue.getLastRequestId(), requestId)
      assert.equals(await withdrawalQueue.getLastFinalizedRequestId(), 0)

      const request = (await withdrawalQueue.getWithdrawalStatus([requestId]))[0]

      assert.equals(request.owner, owner)
      assert.equals(request.amountOfStETH, min)
      assert.equals(request.amountOfShares, shares)
      assert.equals(request.isFinalized, false)
      assert.equals(request.isClaimed, false)
    })

    it('One cant request more than MAX', async () => {
      const max = bn(await withdrawalQueue.MAX_STETH_WITHDRAWAL_AMOUNT())
      const amount = max.add(bn(1))
      await steth.setTotalPooledEther(amount)
      await steth.approve(withdrawalQueue.address, amount, { from: user })

      await assert.reverts(
        withdrawalQueue.requestWithdrawals([amount], owner, { from: user }),
        `RequestAmountTooLarge(${amount})`
      )
    })

    it('One can request MAX', async () => {
      const max = await withdrawalQueue.MAX_STETH_WITHDRAWAL_AMOUNT()
      await steth.setTotalPooledEther(max.muln(2))
      await steth.approve(withdrawalQueue.address, max, { from: user })

      const receipt = await withdrawalQueue.requestWithdrawals([max], owner, { from: user })
      const requestId = getEventArgument(receipt, 'WithdrawalRequested', 'requestId')

      assert.emits(receipt, 'WithdrawalRequested', {
        requestId: 1,
        requestor: user.toLowerCase(),
        owner: owner.toLowerCase(),
        amountOfStETH: max,
        amountOfShares: shares(1),
      })

      assert.equals(await withdrawalQueue.getLastRequestId(), requestId)
      assert.equals(await withdrawalQueue.getLastFinalizedRequestId(), 0)

      const request = (await withdrawalQueue.getWithdrawalStatus([requestId]))[0]

      assert.equals(request.owner, owner)
      assert.equals(request.amountOfStETH, max)
      assert.equals(request.amountOfShares, shares(1))
      assert.equals(request.isFinalized, false)
      assert.equals(request.isClaimed, false)
    })

    it('One cant request more than they have', async () => {
      await assert.reverts(
        withdrawalQueue.requestWithdrawals([StETH(400)], owner, { from: user }),
        'TRANSFER_AMOUNT_EXCEEDS_ALLOWANCE'
      )
    })

    it('One cant request more than allowed', async () => {
      await steth.approve(withdrawalQueue.address, StETH(200), { from: user })

      await assert.reverts(
        withdrawalQueue.requestWithdrawals([StETH(300)], owner, { from: user }),
        'TRANSFER_AMOUNT_EXCEEDS_ALLOWANCE'
      )
    })

    it('One cant request while is paused', async () => {
      const PAUSE_INFINITELY = await withdrawalQueue.PAUSE_INFINITELY()
      await withdrawalQueue.pauseFor(PAUSE_INFINITELY, { from: daoAgent })
      await assert.reverts(withdrawalQueue.requestWithdrawals([StETH(300)], owner, { from: user }), 'ResumedExpected()')
      await assert.reverts(
        withdrawalQueue.requestWithdrawalsWstETH([ETH(300)], owner, { from: user }),
        'ResumedExpected()'
      )
    })

    it('data is being accumulated properly', async () => {
      const queueItemStep0 = await withdrawalQueue.getQueueItem(await withdrawalQueue.getLastRequestId())

      const amountStep1 = StETH(50)
      const sharesStep1 = await steth.getSharesByPooledEth(amountStep1)
      await withdrawalQueue.requestWithdrawals([amountStep1], owner, { from: user })
      const queueItemStep1 = await withdrawalQueue.getQueueItem(await withdrawalQueue.getLastRequestId())

      assert.equals(+queueItemStep1.cumulativeStETH, +amountStep1 + +queueItemStep0.cumulativeStETH)
      assert.equals(+queueItemStep1.cumulativeShares, +sharesStep1 + +queueItemStep0.cumulativeShares)
      assert.equals(queueItemStep1.owner, owner)
      assert.equals(queueItemStep1.claimed, false)

      const amountStep2 = StETH(100)
      const sharesStep2 = await steth.getSharesByPooledEth(amountStep2)
      await withdrawalQueue.requestWithdrawals([amountStep2], owner, { from: user })
      const queueItemStep2 = await withdrawalQueue.getQueueItem(await withdrawalQueue.getLastRequestId())

      assert.equals(
        +queueItemStep2.cumulativeStETH,
        +amountStep2 + +queueItemStep1.cumulativeStETH + +queueItemStep0.cumulativeStETH
      )
      assert.equals(
        +queueItemStep2.cumulativeShares,
        +sharesStep2 + +queueItemStep1.cumulativeShares + +queueItemStep0.cumulativeShares
      )
      assert.equals(queueItemStep2.owner, owner)
      assert.equals(queueItemStep2.claimed, false)
    })
  })

  context('Finalization', async () => {
    const amount = bn(ETH(300))

    beforeEach('Enqueue a request', async () => {
      await withdrawalQueue.requestWithdrawals([amount], owner, { from: user })
    })

    it('Finalizer can finalize a request', async () => {
      await assert.revertsOZAccessControl(
        withdrawalQueue.finalize([1], 0, { from: stranger }),
        stranger,
        'FINALIZE_ROLE'
      )
      await withdrawalQueue.finalize([1], 1, { from: steth.address, value: amount })

      assert.equals(await withdrawalQueue.getLockedEtherAmount(), amount)
      assert.equals(
        await withdrawalQueue.getLockedEtherAmount(),
        await ethers.provider.getBalance(withdrawalQueue.address)
      )
    })

    it('One can finalize requests with discount', async () => {
      await withdrawalQueue.finalize([1], shareRate(150), { from: steth.address, value: ETH(150) })

      assert.equals(await withdrawalQueue.getLockedEtherAmount(), ETH(150))
      assert.equals(
        await withdrawalQueue.getLockedEtherAmount(),
        await ethers.provider.getBalance(withdrawalQueue.address)
      )
    })

    it('One can finalize a batch of requests at once', async () => {
      await steth.setTotalPooledEther(ETH(900))
      await steth.mintShares(user, shares(1))
      await steth.approve(withdrawalQueue.address, StETH(300), { from: user })

      await withdrawalQueue.requestWithdrawals([amount], owner, { from: user })
      const batch = await withdrawalQueue.prefinalize.call([2], shareRate(300))
      await withdrawalQueue.finalize([2], shareRate(300), { from: steth.address, value: batch.ethToLock })

      assert.equals(batch.sharesToBurn, shares(2))
      assert.equals(await withdrawalQueue.getLastRequestId(), 2)
      assert.equals(await withdrawalQueue.getLastFinalizedRequestId(), 2)
      assert.equals(await withdrawalQueue.getLockedEtherAmount(), ETH(600))
      assert.equals(
        await withdrawalQueue.getLockedEtherAmount(),
        await ethers.provider.getBalance(withdrawalQueue.address)
      )
    })

    it('One can finalize part of the queue', async () => {
      await steth.setTotalPooledEther(ETH(900))
      await steth.mintShares(user, shares(1))
      await steth.approve(withdrawalQueue.address, StETH(600), { from: user })

      await withdrawalQueue.requestWithdrawals([amount], owner, { from: user })

      await withdrawalQueue.finalize([1], shareRate(300), { from: steth.address, value: amount })

      assert.equals(await withdrawalQueue.getLastRequestId(), 2)
      assert.equals(await withdrawalQueue.getLastFinalizedRequestId(), 1)
      assert.equals(await withdrawalQueue.getLockedEtherAmount(), ETH(300))
      assert.equals(
        await withdrawalQueue.getLockedEtherAmount(),
        await ethers.provider.getBalance(withdrawalQueue.address)
      )

      await withdrawalQueue.finalize([2], shareRate(300), { from: steth.address, value: amount })

      assert.equals(await withdrawalQueue.getLastRequestId(), 2)
      assert.equals(await withdrawalQueue.getLastFinalizedRequestId(), 2)
      assert.equals(await withdrawalQueue.getLockedEtherAmount(), ETH(600))
      assert.equals(
        await withdrawalQueue.getLockedEtherAmount(),
        await ethers.provider.getBalance(withdrawalQueue.address)
      )
    })

    it('batch reverts if share rate is zero', async () => {
      await assert.reverts(withdrawalQueue.prefinalize([1], shareRate(0)), 'ZeroShareRate()')
    })

    it('reverts if request with given id did not even created', async () => {
      const idAhead = +(await withdrawalQueue.getLastRequestId()) + 1

      await assert.reverts(
        withdrawalQueue.finalize([idAhead], shareRate(300), { from: steth.address, value: amount }),
        `InvalidRequestId(${idAhead})`
      )

      await assert.reverts(withdrawalQueue.prefinalize([idAhead], shareRate(300)), `InvalidRequestId(${idAhead})`)
    })

    it('reverts if request with given id was finalized already', async () => {
      const id = +(await withdrawalQueue.getLastRequestId())
      await withdrawalQueue.finalize([id], shareRate(300), { from: steth.address, value: amount })

      await assert.reverts(
        withdrawalQueue.finalize([id], shareRate(300), { from: steth.address, value: amount }),
        `InvalidRequestId(${id})`
      )

      await assert.reverts(withdrawalQueue.prefinalize([id], shareRate(300)), `InvalidRequestId(${id})`)
    })

    it('reverts if given amount to finalize exceeds requested', async () => {
      const id = +(await withdrawalQueue.getLastRequestId())
      const amountExceeded = bn(ETH(400))

      await assert.reverts(
        withdrawalQueue.finalize([id], shareRate(300), { from: steth.address, value: amountExceeded }),
        `TooMuchEtherToFinalize(${+amountExceeded}, ${+amount})`
      )
    })
  })

  context('getClaimableEth()', () => {
    beforeEach(async () => {
      await withdrawalQueue.requestWithdrawals([ETH(1)], owner, { from: user })
    })

    it('works', async () => {
      await withdrawalQueue.finalize([1], shareRate(300), { from: steth.address, value: ETH(1) })

      assert.almostEqual(await withdrawalQueue.getClaimableEther([1], [1]), ETH(1), 100)
    })

    it('reverts if last hint checkpoint is ahead of requestId', async () => {
      await withdrawalQueue.finalize([1], shareRate(0.5), { from: steth.address, value: ETH(0.5) })

      await withdrawalQueue.requestWithdrawals([ETH(2)], owner, { from: user })
      await withdrawalQueue.finalize([2], shareRate(0.5), { from: steth.address, value: ETH(0.5) })

      await assert.reverts(withdrawalQueue.getClaimableEther([1], [2]), 'InvalidHint(2)')
    })

    it('return 0 for non-finalized request', async () => {
      assert.equals(await withdrawalQueue.getClaimableEther([1], [1]), ETH(0))
      assert.equals(await withdrawalQueue.getClaimableEther([1], [51]), ETH(0))
    })

    it('return 0 for claimed request', async () => {
      await withdrawalQueue.finalize([1], shareRate(1), { from: steth.address, value: ETH(1) })
      await withdrawalQueue.claimWithdrawals([1], [1], { from: owner })

      assert.equals(await withdrawalQueue.getClaimableEther([1], [1]), ETH(0))
      assert.equals(await withdrawalQueue.getClaimableEther([1], [51]), ETH(0))
    })

    it('reverts on invalid params', async () => {
      await assert.reverts(withdrawalQueue.getClaimableEther([0], [1]), 'InvalidRequestId(0)')
      await assert.reverts(withdrawalQueue.getClaimableEther([2], [1]), 'InvalidRequestId(2)')

      await withdrawalQueue.finalize([1], shareRate(1), { from: steth.address, value: ETH(1) })
      await assert.reverts(withdrawalQueue.getClaimableEther([1], [2]), 'InvalidHint(2)')
      await assert.reverts(withdrawalQueue.getClaimableEther([1], [0]), 'InvalidHint(0)')

      await withdrawalQueue.requestWithdrawals([ETH(1)], owner, { from: user })
      await assert.reverts(withdrawalQueue.getClaimableEther([1], [2]), 'InvalidHint(2)')

      await withdrawalQueue.requestWithdrawals([ETH(1), ETH(1)], owner, { from: user })
      await withdrawalQueue.finalize([2], shareRate(0.99), { from: steth.address, value: ETH(0.99) })
      await withdrawalQueue.finalize([3], shareRate(0.98), { from: steth.address, value: ETH(0.98) })

      await assert.reverts(withdrawalQueue.getClaimableEther([3], [1]), 'InvalidHint(1)')
    })
  })

  context('claimWithdrawal()', async () => {
    const amount = ETH(300)
    beforeEach('Enqueue a request', async () => {
      await withdrawalQueue.requestWithdrawals([amount], owner, { from: user })
    })

    it('Owner can claim a finalized request to recipient address', async () => {
      await withdrawalQueue.finalize([1], shareRate(300), { from: steth.address, value: amount })

      const balanceBefore = bn(await ethers.provider.getBalance(user))

      await withdrawalQueue.claimWithdrawalsTo([1], [1], user, { from: owner })

      assert.equals(await ethers.provider.getBalance(user), balanceBefore.add(bn(amount)))
    })

    context('claimWithdrawalsTo', () => {
      it('reverts for zero recipient', async () => {
        await assert.reverts(
          withdrawalQueue.claimWithdrawalsTo([1], [1], ZERO_ADDRESS, { from: owner }),
          'ZeroRecipient()'
        )
      })

      it('reverts with zero _requestId', async () => {
        await assert.reverts(withdrawalQueue.claimWithdrawalsTo([0], [1], user, { from: owner }), 'InvalidRequestId(0)')
      })

      it('reverts if sender is not owner', async () => {
        await withdrawalQueue.finalize([1], shareRate(300), { from: steth.address, value: amount })
        await assert.reverts(
          withdrawalQueue.claimWithdrawalsTo([1], [1], owner, { from: stranger }),
          `NotOwner("${stranger}", "${owner}")`
        )
      })

      it('reverts if there is not enough balance', async () => {
        await withdrawalQueue.finalize([1], shareRate(300), { from: steth.address, value: amount })
        await setBalance(withdrawalQueue.address, ETH(200))
        await assert.reverts(withdrawalQueue.claimWithdrawalsTo([1], [1], owner, { from: owner }), 'NotEnoughEther()')
      })
    })

    it('Owner can claim a finalized request without hint', async () => {
      await withdrawalQueue.finalize([1], shareRate(300), { from: steth.address, value: amount })

      const balanceBefore = bn(await ethers.provider.getBalance(owner))

      const tx = await withdrawalQueue.claimWithdrawal(1, { from: owner })

      // tx.receipt.gasUsed is a workaround for coverage, because it ignores gasPrice=0
      assert.almostEqual(await ethers.provider.getBalance(owner), balanceBefore.add(bn(amount)), tx.receipt.gasUsed)
    })

    it('One cant claim not finalized or not existed request', async () => {
      await assert.reverts(
        withdrawalQueue.claimWithdrawals([1], [1], { from: owner }),
        `RequestNotFoundOrNotFinalized(1)`
      )
      await assert.reverts(
        withdrawalQueue.claimWithdrawals([2], [1], { from: owner }),
        `RequestNotFoundOrNotFinalized(2)`
      )
    })

    it('Cant claim request with a wrong hint', async () => {
      await steth.setTotalPooledEther(ETH(900))
      await steth.mintShares(user, shares(1))
      await steth.approve(withdrawalQueue.address, StETH(600), { from: user })

      await withdrawalQueue.requestWithdrawals([amount], owner, { from: user })

      await withdrawalQueue.finalize([2], shareRate(300), { from: steth.address, value: amount })
      await assert.reverts(withdrawalQueue.claimWithdrawals([1], [0], { from: owner }), 'InvalidHint(0)')
      await assert.reverts(withdrawalQueue.claimWithdrawals([1], [2], { from: owner }), 'InvalidHint(2)')
    })

    it('Cant withdraw token two times', async () => {
      await withdrawalQueue.finalize([1], shareRate(300), { from: steth.address, value: amount })
      await withdrawalQueue.claimWithdrawal(1, { from: owner })

      await assert.reverts(withdrawalQueue.claimWithdrawal(1, { from: owner }), 'RequestAlreadyClaimed(1)')
    })

    it('Discounted withdrawals produce less eth', async () => {
      await withdrawalQueue.finalize([1], shareRate(150), { from: steth.address, value: ETH(150) })

      const balanceBefore = bn(await ethers.provider.getBalance(owner))
      assert.equals(await withdrawalQueue.getLockedEtherAmount(), ETH(150))

      const tx = await withdrawalQueue.claimWithdrawal(1, { from: owner })
      assert.equals(await withdrawalQueue.getLockedEtherAmount(), ETH(0))

      // tx.receipt.gasUsed is a workaround for coverage, because it ignores gasPrice=0
      assert.almostEqual(bn(await ethers.provider.getBalance(owner)).sub(balanceBefore), ETH(150), tx.receipt.gasUsed)
    })

    it('One can claim a lot of withdrawals with different discounts', async () => {
      await steth.setTotalPooledEther(ETH(22))
      await steth.mintShares(user, shares(21))
      await steth.approve(withdrawalQueue.address, StETH(21), { from: user })
      assert.equals(await withdrawalQueue.getLastCheckpointIndex(), 0)
      const batch = await withdrawalQueue.prefinalize([1], shareRate(1))
      await withdrawalQueue.finalize([1], shareRate(1), { from: steth.address, value: batch.ethToLock })
      for (let i = 1; i <= 20; i++) {
        assert.equals(await withdrawalQueue.getLastCheckpointIndex(), i)
        await withdrawalQueue.requestWithdrawals([StETH(1)], ZERO_ADDRESS, { from: user })
        const batch = await withdrawalQueue.prefinalize([i + 1], shareRate(i + 1))
        await withdrawalQueue.finalize([i + 1], shareRate(i + 1), {
          from: steth.address,
          value: batch.ethToLock,
        })
      }

      assert.equals(await withdrawalQueue.getLastCheckpointIndex(), 21)

      for (let i = 21; i > 1; i--) {
        await withdrawalQueue.claimWithdrawal(i, { from: user })
      }

      await withdrawalQueue.claimWithdrawal(1, { from: owner })

      assert.equals(await withdrawalQueue.getLockedEtherAmount(), ETH(0))
    })
  })

  context('claim scenarios', async () => {
    const requestCount = 5
    const requestsAmounts = Array(requestCount).fill(StETH(1))
    const total = StETH(requestCount)
    const normalizedShareRate = shareRate(+total / +(await steth.getSharesByPooledEth(total)))
    let requestIds

    beforeEach(async () => {
      await snapshot.rollback()
      await withdrawalQueue.requestWithdrawals(requestsAmounts, user, { from: user })
      requestIds = await withdrawalQueue.getWithdrawalRequests(user, { from: user })
    })

    it('direct', async () => {
      const balanceBefore = bn(await ethers.provider.getBalance(user))
      const id = await withdrawalQueue.getLastRequestId()
      const batch = await withdrawalQueue.prefinalize([id], normalizedShareRate)
      assert.equals(total, batch.ethToLock)
      withdrawalQueue.finalize([id], normalizedShareRate, { from: steth.address, value: batch.ethToLock })
      for (let index = 0; index < requestIds.length; index++) {
        const requestId = requestIds[index]
        const tx = await withdrawalQueue.claimWithdrawal(requestId, { from: user })
        assert.emits(tx, 'WithdrawalClaimed', { requestId, owner: user, receiver: user, amountOfETH: ETH(1) })
      }
      const balanceAfter = bn(await ethers.provider.getBalance(user))
      assert.equals(balanceAfter, balanceBefore.add(bn(total)))
    })

    it('reverse', async () => {
      const balanceBefore = bn(await ethers.provider.getBalance(user))
      const id = await withdrawalQueue.getLastRequestId()
      const batch = await withdrawalQueue.prefinalize([id], normalizedShareRate)
      assert.equals(total, batch.ethToLock)
      withdrawalQueue.finalize([id], normalizedShareRate, { from: steth.address, value: batch.ethToLock })
      for (let index = requestIds.length - 1; index >= 0; index--) {
        const requestId = requestIds[index]
        const tx = await withdrawalQueue.claimWithdrawal(requestId, { from: user })
        assert.emits(tx, 'WithdrawalClaimed', { requestId, owner: user, receiver: user, amountOfETH: ETH(1) })
      }
      const balanceAfter = bn(await ethers.provider.getBalance(user))
      assert.equals(balanceAfter, balanceBefore.add(bn(total)))
    })

    it('random', async () => {
      const randomIds = [...requestIds].sort(() => 0.5 - Math.random())
      const balanceBefore = bn(await ethers.provider.getBalance(user))
      const id = await withdrawalQueue.getLastRequestId()
      const batch = await withdrawalQueue.prefinalize([id], normalizedShareRate)
      assert.equals(total, batch.ethToLock)
      withdrawalQueue.finalize([id], normalizedShareRate, { from: steth.address, value: batch.ethToLock })
      for (let index = 0; index < randomIds.length; index++) {
        const requestId = randomIds[index]
        const tx = await withdrawalQueue.claimWithdrawal(requestId, { from: user })
        assert.emits(tx, 'WithdrawalClaimed', { requestId, owner: user, receiver: user, amountOfETH: ETH(1) })
      }
      const balanceAfter = bn(await ethers.provider.getBalance(user))
      assert.equals(balanceAfter, balanceBefore.add(bn(total)))
    })

    it('different rates', async () => {
      const balanceBefore = bn(await ethers.provider.getBalance(user))
      const totalDistributedEth = bn(0)
      for (let index = 0; index < requestIds.length; index++) {
        const requestId = requestIds[index]
        const batch = await withdrawalQueue.prefinalize([requestId], shareRate(300 / (index + 1)))
        await withdrawalQueue.finalize([requestId], shareRate(300 / (index + 1)), {
          from: steth.address,
          value: batch.ethToLock,
        })
        totalDistributedEth.iadd(bn(batch.ethToLock))
      }
      const id = await withdrawalQueue.getLastRequestId()
      await withdrawalQueue.finalize([id], await currentRate(), { from: steth.address, value: total })
      for (let index = 0; index < requestIds.length; index++) {
        const requestId = requestIds[index]
        await withdrawalQueue.claimWithdrawal(requestId, { from: user })
      }
      const balanceAfter = bn(await ethers.provider.getBalance(user))
      assert.equals(balanceAfter, balanceBefore.add(totalDistributedEth))
    })
  })

  context.skip('claim fuzzing', () => {
    const fuzzClaim = async (perRequestWEI, requestCount, finalizedWEI) => {
      await withdrawalQueue.requestWithdrawals(Array(requestCount).fill(perRequestWEI), user, { from: user })
      const requestIds = await withdrawalQueue.getWithdrawalRequests(user, { from: user })

      const id = await withdrawalQueue.getLastRequestId()
      await withdrawalQueue.finalize([id], shareRate(1), { from: steth.address, value: finalizedWEI })

      const hints = await withdrawalQueue.findCheckpointHints(
        requestIds,
        1,
        await withdrawalQueue.getLastCheckpointIndex()
      )

      // this causes division by zero
      const claimableEth = await withdrawalQueue.getClaimableEther(requestIds, hints).catch((e) => {
        throw new Error(
          // hack to fix error objects with bigInit causing `can't serialise bigInt` with wrong trace
          JSON.parse(JSON.stringify(e, (_, value) => (typeof value === 'bigint' ? value.toString() : value)))
        )
      })

      const totalClaimable = claimableEth.reduce((s, i) => s.iadd(i) && s, bn(0))
      assert.equals(totalClaimable, finalizedWEI, `Total Claimable doesn't add up to finalized amount`)

      const balanceBefore = bn(await ethers.provider.getBalance(user))
      await withdrawalQueue.claimWithdrawals(requestIds, hints, { from: user })
      const balanceAfter = bn(await ethers.provider.getBalance(user))
      assert.equals(balanceBefore.addn(finalizedWEI), balanceAfter, `Total Claimed doesn't add up to finalized amount`)
    }

    it('distribute&claim 10wei per 100*100WEI requests ', async () => {
      await fuzzClaim(100, 100, 1000)
    })

    it('distribute&claim 1wei per 100*100WEI requests', async () => {
      await fuzzClaim(100, 100, 100)
    })

    it('distribute&claim 1 wei per 10*MAX_STETH_WITHDRAWAL_AMOUNT requests', async () => {
      const MAX_STETH_WITHDRAWAL_AMOUNT = await withdrawalQueue.MAX_STETH_WITHDRAWAL_AMOUNT()
      // account for stEth~<Eth
      const total = MAX_STETH_WITHDRAWAL_AMOUNT.muln(10).add(MAX_STETH_WITHDRAWAL_AMOUNT)
      await steth.approve(withdrawalQueue.address, ethers.constants.MaxUint256, { from: user })
      await setBalance(stranger, total.toString(10))
      await steth.mintSteth(user, { from: stranger, value: total })
      await fuzzClaim(MAX_STETH_WITHDRAWAL_AMOUNT.toString(10), 10, 10)
    })
  })

  context('findCheckpointHints()', async () => {
    const numOfRequests = 10
    const requests = Array(numOfRequests).fill(ETH(20))
    const discountedPrices = Array(numOfRequests)
      .fill()
      .map((_, i) => ETH(i))
    const sharesPerRequest = await steth.getSharesByPooledEth(ETH(20))
    const discountShareRates = discountedPrices.map((p) => shareRate(+p / +sharesPerRequest))

    beforeEach(async () => {
      await withdrawalQueue.requestWithdrawals(requests, owner, { from: user })
      for (let i = 1; i <= numOfRequests; i++) {
        await withdrawalQueue.finalize([i], discountShareRates[i - 1], {
          from: steth.address,
          value: discountedPrices[i - 1],
        })
      }
      assert.equals(await withdrawalQueue.getLastCheckpointIndex(), numOfRequests)
    })

    it('reverts if request is not finalized', async () => {
      await withdrawalQueue.requestWithdrawals([ETH(1)], owner, { from: user })
      await assert.reverts(withdrawalQueue.findCheckpointHints([11], 1, 10), 'RequestNotFoundOrNotFinalized(11)')
    })

    it('reverts if there is no such a request', async () => {
      await assert.reverts(withdrawalQueue.findCheckpointHints([12], 1, 10), 'RequestNotFoundOrNotFinalized(12)')
    })

    it('range search (found)', async () => {
      assert.equals(await withdrawalQueue.findCheckpointHints([5], 1, 9), 5)
      assert.equals(await withdrawalQueue.findCheckpointHints([1], 1, 9), 1)
      assert.equals(await withdrawalQueue.findCheckpointHints([9], 1, 9), 9)
      assert.equals(await withdrawalQueue.findCheckpointHints([5], 5, 5), 5)
    })

    it('range search (not found)', async () => {
      assert.equals(await withdrawalQueue.findCheckpointHints([10], 1, 5), 0)
      assert.equals(await withdrawalQueue.findCheckpointHints([6], 1, 5), 0)
      assert.equals(await withdrawalQueue.findCheckpointHints([1], 5, 5), 0)
      assert.equals(await withdrawalQueue.findCheckpointHints([4], 5, 9), 0)
    })

    it('sequential search', async () => {
      for (const [idToFind, searchLength] of [
        [1, 3],
        [1, 10],
        [10, 2],
        [10, 3],
        [8, 2],
        [9, 3],
      ]) {
        assert.equals(await sequentialSearch(idToFind, searchLength), idToFind)
      }
    })

    const sequentialSearch = async (requestId, searchLength) => {
      const lastIndex = await withdrawalQueue.getLastCheckpointIndex()

      for (let i = 1; i <= lastIndex; i += searchLength) {
        let end = i + searchLength - 1
        if (end > lastIndex) end = lastIndex
        const foundIndex = await withdrawalQueue.findCheckpointHints([requestId], i, end)
        if (+foundIndex !== 0) return foundIndex
      }
    }
  })

  context('findCheckpointHints() 2', () => {
    let requestId
    const amount = ETH(20)

    beforeEach('Enqueue a request', async () => {
      await withdrawalQueue.requestWithdrawals([amount], owner, { from: user })
      requestId = await withdrawalQueue.getLastRequestId()
    })

    it('reverts if requestId is zero', async () => {
      const lastCheckpointIndex = await withdrawalQueue.getLastCheckpointIndex()
      await assert.reverts(withdrawalQueue.findCheckpointHints([0], 1, lastCheckpointIndex), 'InvalidRequestId(0)')
    })

    it('reverts if first index is zero', async () => {
      const lastCheckpointIndex = await withdrawalQueue.getLastCheckpointIndex()
      await assert.reverts(
        withdrawalQueue.findCheckpointHints([1], 0, lastCheckpointIndex),
        `InvalidRequestIdRange(0, ${+lastCheckpointIndex})`
      )
    })

    it('reverts if last index is larger than in store', async () => {
      const lastCheckpointWrong = (await withdrawalQueue.getLastCheckpointIndex()) + 1
      await assert.reverts(
        withdrawalQueue.findCheckpointHints([1], 1, lastCheckpointWrong),
        `InvalidRequestIdRange(1, ${+lastCheckpointWrong})`
      )
    })

    it('returns empty list when passed empty request ids list', async () => {
      const lastCheckpointIndex = await withdrawalQueue.getLastCheckpointIndex()
      const hints = await withdrawalQueue.findCheckpointHints([], 1, lastCheckpointIndex)
      assert.equal(hints.length, 0)
    })

    it('returns not found when indexes have negative overlap', async () => {
      const batch = await withdrawalQueue.prefinalize.call([requestId], shareRate(300))
      await withdrawalQueue.finalize([requestId], shareRate(300), { from: steth.address, value: batch.ethToLock })
      const lastCheckpointIndex = await withdrawalQueue.getLastCheckpointIndex()
      const hints = await withdrawalQueue.findCheckpointHints(
        [requestId],
        +lastCheckpointIndex + 1,
        lastCheckpointIndex
      )
      assert.equal(hints.length, 1)
      assert.equals(hints[0], 0)
    })

    it('returns hints array with one item for list from single request id', async () => {
      const batch = await withdrawalQueue.prefinalize.call([requestId], shareRate(300))
      await withdrawalQueue.finalize([requestId], shareRate(300), { from: steth.address, value: batch.ethToLock })
      const lastCheckpointIndex = await withdrawalQueue.getLastCheckpointIndex()
      const hints = await withdrawalQueue.findCheckpointHints([requestId], 1, lastCheckpointIndex)
      assert.equal(hints.length, 1)
      assert.equals(hints[0], 1)
    })

    it('returns correct hints array for given request ids', async () => {
      await withdrawalQueue.finalize([requestId], shareRate(20), { from: steth.address, value: ETH(20) })

      await steth.mintShares(owner, shares(1))
      await steth.approve(withdrawalQueue.address, StETH(300), { from: owner })

      const secondRequestAmount = ETH(10)
      await withdrawalQueue.requestWithdrawals([secondRequestAmount], owner, { from: owner })
      const secondRequestId = await withdrawalQueue.getLastRequestId()

      const thirdRequestAmount = ETH(30)
      await withdrawalQueue.requestWithdrawals([thirdRequestAmount], user, { from: user })
      const thirdRequestId = await withdrawalQueue.getLastRequestId()

      await withdrawalQueue.finalize([thirdRequestId], shareRate(20), { from: steth.address, value: ETH(40) })

      const lastCheckpointIndex = await withdrawalQueue.getLastCheckpointIndex()
      const hints = await withdrawalQueue.findCheckpointHints(
        [requestId, secondRequestId, thirdRequestId],
        1,
        lastCheckpointIndex
      )
      assert.equal(hints.length, 3)
      assert.equals(hints[0], 1)
      assert.equals(hints[1], 2)
      assert.equals(hints[2], 2)
    })

    it('reverts with RequestIdsNotSorted error when request ids not in ascending order', async () => {
      await withdrawalQueue.finalize([requestId], shareRate(20), { from: steth.address, value: ETH(20) })

      await steth.mintShares(owner, shares(1))
      await steth.approve(withdrawalQueue.address, StETH(300), { from: owner })

      const secondRequestAmount = ETH(10)
      await withdrawalQueue.requestWithdrawals([secondRequestAmount], owner, { from: owner })
      const secondRequestId = await withdrawalQueue.getLastRequestId()

      const thirdRequestAmount = ETH(30)
      await withdrawalQueue.requestWithdrawals([thirdRequestAmount], user, { from: user })
      const thirdRequestId = await withdrawalQueue.getLastRequestId()

      await withdrawalQueue.finalize([thirdRequestId], shareRate(20), { from: steth.address, value: ETH(40) })

      const lastCheckpointIndex = await withdrawalQueue.getLastCheckpointIndex()
      await assert.reverts(
        withdrawalQueue.findCheckpointHints([requestId, thirdRequestId, secondRequestId], 1, lastCheckpointIndex),
        'RequestIdsNotSorted()'
      )
    })
  })

  context('findCheckpointHintsUnbounded()', () => {
    let requestId
    const amount = ETH(20)

    beforeEach('Enqueue a request', async () => {
      await withdrawalQueue.requestWithdrawals([amount], owner, { from: user })
      requestId = await withdrawalQueue.getLastRequestId()
    })

    it('returns correct hints array for given request ids', async () => {
      await withdrawalQueue.finalize(requestId, { from: steth.address, value: ETH(20) })

      await steth.mintShares(owner, shares(1))
      await steth.approve(withdrawalQueue.address, StETH(300), { from: owner })

      const secondRequestAmount = ETH(10)
      await withdrawalQueue.requestWithdrawals([secondRequestAmount], owner, { from: owner })
      const secondRequestId = await withdrawalQueue.getLastRequestId()

      const thirdRequestAmount = ETH(30)
      await withdrawalQueue.requestWithdrawals([thirdRequestAmount], user, { from: user })
      const thirdRequestId = await withdrawalQueue.getLastRequestId()

      await withdrawalQueue.finalize(thirdRequestId, { from: steth.address, value: ETH(40) })

      const hints = await withdrawalQueue.findCheckpointHintsUnbounded([requestId, secondRequestId, thirdRequestId])
      assert.equal(hints.length, 3)
      assert.equals(hints[0], 1)
      assert.equals(hints[1], 1)
      assert.equals(hints[2], 1)
    })
  })

  context('claimWithdrawals()', () => {
    const amount = ETH(20)

    beforeEach('Enqueue a request', async () => {
      await withdrawalQueue.requestWithdrawals([amount], owner, { from: user })
    })

    it('claims correct requests', async () => {
      await steth.mintShares(owner, shares(300)) // 1 share to user and 299 shares to owner total = 300 ETH
      await steth.approve(withdrawalQueue.address, StETH(300), { from: owner })

      const secondRequestAmount = ETH(10)
      await withdrawalQueue.requestWithdrawals([secondRequestAmount], owner, { from: owner })
      const secondRequestId = await withdrawalQueue.getLastRequestId()
      await withdrawalQueue.finalize([secondRequestId], shareRate(300), { from: steth.address, value: ETH(30) })

      const balanceBefore = bn(await ethers.provider.getBalance(owner))
      const tx = await withdrawalQueue.claimWithdrawals([1, 2], [1, 1], { from: owner })
      // tx.receipt.gasUsed is a workaround for coverage, because it ignores gasPrice=0
      assert.almostEqual(await ethers.provider.getBalance(owner), balanceBefore.add(bn(ETH(30))), tx.receipt.gasUsed)
    })
  })

  context('requestWithdrawals()', () => {
    it('works correctly with non empty payload and different tokens', async () => {
      await steth.mintShares(user, shares(10))
      await steth.approve(withdrawalQueue.address, StETH(300), { from: user })
      const requests = [ETH(10), ETH(20)]
      const stETHBalanceBefore = await steth.balanceOf(user)
      const lastRequestIdBefore = await withdrawalQueue.getLastRequestId()

      await withdrawalQueue.requestWithdrawals(requests, stranger, { from: user })

      assert.equals(await withdrawalQueue.getLastRequestId(), lastRequestIdBefore.add(bn(requests.length)))
      const stETHBalanceAfter = await steth.balanceOf(user)
      assert.almostEqual(stETHBalanceAfter, stETHBalanceBefore.sub(bn(requests[0])).sub(bn(requests[1])), 30)
    })
  })

  context('requestWithdrawalsWstETH()', () => {
    it('works correctly with non empty payload and different tokens', async () => {
      await wsteth.mint(user, ETH(100))
      await steth.mintShares(wsteth.address, shares(100))
      await steth.mintShares(user, shares(100))
      await wsteth.approve(withdrawalQueue.address, ETH(300), { from: user })
      const requests = [ETH(10), ETH(20)]
      const wstETHBalanceBefore = await wsteth.balanceOf(user)
      const lastRequestIdBefore = await withdrawalQueue.getLastRequestId()

      await withdrawalQueue.requestWithdrawalsWstETH(requests, stranger, { from: user })

      assert.equals(await withdrawalQueue.getLastRequestId(), lastRequestIdBefore.add(bn(requests.length)))
      const wstETHBalanceAfter = await wsteth.balanceOf(user)
      assert.equals(wstETHBalanceAfter, wstETHBalanceBefore.sub(bn(requests[0])).sub(bn(requests[1])))
    })

    it('uses sender address as owner if zero passed', async () => {
      await wsteth.mint(user, ETH(1))
      await steth.mintShares(wsteth.address, shares(1))
      await steth.mintShares(user, shares(1))
      await wsteth.approve(withdrawalQueue.address, ETH(1), { from: user })

      const tx = await withdrawalQueue.requestWithdrawalsWstETH([ETH(1)], ZERO_ADDRESS, { from: user })

      assert.emits(tx, 'WithdrawalRequested', {
        requestId: 1,
        requestor: user.toLowerCase(),
        owner: user.toLowerCase(),
        amountOfStETH: await steth.getPooledEthByShares(ETH(1)),
        amountOfShares: shares(1),
      })
    })
  })

  context('requestWithdrawalsWstETHWithPermit()', () => {
    const [alice] = ACCOUNTS_AND_KEYS
    it('works correctly with non empty payload', async () => {
      await wsteth.mint(user, ETH(100))
      await steth.mintShares(wsteth.address, shares(100))
      await steth.mintShares(user, shares(100))
      await wsteth.approve(withdrawalQueue.address, ETH(300), { from: user })
      await impersonate(ethers.provider, alice.address)
      await web3.eth.sendTransaction({ to: alice.address, from: user, value: ETH(1) })
      await wsteth.transfer(alice.address, ETH(100), { from: user })

      const requests = []

      const withdrawalRequestsCount = 5
      for (let i = 0; i < withdrawalRequestsCount; ++i) {
        requests.push(ETH(10))
      }

      const amount = bn(ETH(10)).mul(bn(withdrawalRequestsCount))
      const chainId = await wsteth.getChainId()
      const deadline = MAX_UINT256
      const domainSeparator = makeDomainSeparator('Wrapped liquid staked Ether 2.0', '1', chainId, wsteth.address)
      const { v, r, s } = signPermit(
        alice.address,
        withdrawalQueue.address,
        amount, // amount
        0, // nonce
        deadline,
        domainSeparator,
        alice.key
      )
      const permission = [
        amount,
        deadline, // deadline
        v,
        r,
        s,
      ]

      const aliceBalancesBefore = await wsteth.balanceOf(alice.address)
      const lastRequestIdBefore = await withdrawalQueue.getLastRequestId()
      await withdrawalQueue.requestWithdrawalsWstETHWithPermit(requests, owner, permission, { from: alice.address })
      assert.equals(await withdrawalQueue.getLastRequestId(), lastRequestIdBefore.add(bn(requests.length)))
      const aliceBalancesAfter = await wsteth.balanceOf(alice.address)
      assert.equals(aliceBalancesAfter, aliceBalancesBefore.sub(bn(ETH(10)).mul(bn(withdrawalRequestsCount))))
    })
  })

  context('requestWithdrawalsWithPermit()', () => {
    const [alice] = ACCOUNTS_AND_KEYS
    it('works correctly with non empty payload', async () => {
      await web3.eth.sendTransaction({ to: alice.address, from: user, value: ETH(1) })
      await steth.mintShares(alice.address, shares(100))
      const withdrawalRequestsCount = 5
      const requests = Array(withdrawalRequestsCount).fill(ETH(10))

      const amount = bn(ETH(10)).mul(bn(withdrawalRequestsCount))
      const deadline = MAX_UINT256
      await impersonate(ethers.provider, alice.address)
      const domainSeparator = await steth.DOMAIN_SEPARATOR()
      const { v, r, s } = signPermit(
        alice.address,
        withdrawalQueue.address,
        amount, // amount
        0, // nonce
        deadline,
        domainSeparator,
        alice.key
      )
      const permission = [
        amount,
        deadline, // deadline
        v,
        r,
        s,
      ]

      const aliceBalancesBefore = await steth.balanceOf(alice.address)
      const lastRequestIdBefore = await withdrawalQueue.getLastRequestId()
      await withdrawalQueue.requestWithdrawalsWithPermit(requests, owner, permission, { from: alice.address })
      assert.equals(await withdrawalQueue.getLastRequestId(), lastRequestIdBefore.add(bn(requests.length)))
      const aliceBalancesAfter = await steth.balanceOf(alice.address)
      assert.equals(aliceBalancesAfter, aliceBalancesBefore.sub(bn(ETH(10)).mul(bn(withdrawalRequestsCount))))
    })
  })

  context('Transfer request', async () => {
    const amount = ETH(300)
    let requestId

    beforeEach('Enqueue a request', async () => {
      await withdrawalQueue.requestWithdrawals([amount], user, { from: user })
      requestId = (await withdrawalQueue.getLastRequestId()).toNumber()
    })

    it('One can change the owner', async () => {
      const senderWithdrawalsBefore = await withdrawalQueue.getWithdrawalRequests(user)
      const ownerWithdrawalsBefore = await withdrawalQueue.getWithdrawalRequests(owner)

      assert.isTrue(senderWithdrawalsBefore.map((v) => v.toNumber()).includes(requestId))
      assert.isFalse(ownerWithdrawalsBefore.map((v) => v.toNumber()).includes(requestId))

      await withdrawalQueue.transferFrom(user, owner, requestId, { from: user })

      const senderWithdrawalAfter = await withdrawalQueue.getWithdrawalRequests(user)
      const ownerWithdrawalsAfter = await withdrawalQueue.getWithdrawalRequests(owner)

      assert.isFalse(senderWithdrawalAfter.map((v) => v.toNumber()).includes(requestId))
      assert.isTrue(ownerWithdrawalsAfter.map((v) => v.toNumber()).includes(requestId))
    })

    it("One can't change someone else's request", async () => {
      await assert.reverts(
        withdrawalQueue.transferFrom(user, owner, requestId, { from: stranger }),
        `NotOwnerOrApproved("${stranger}")`
      )
    })

    it("One can't pass zero owner", async () => {
      await assert.reverts(
        withdrawalQueue.transferFrom(user, ZERO_ADDRESS, requestId, { from: user }),
        'TransferToZeroAddress()'
      )
    })

    it("One can't pass zero requestId", async () => {
      await assert.reverts(withdrawalQueue.transferFrom(user, owner, 0, { from: user }), `InvalidRequestId(0)`)
    })

    it("One can't change claimed request", async () => {
      await withdrawalQueue.finalize([requestId], shareRate(300), { from: steth.address, value: amount })
      await withdrawalQueue.claimWithdrawal(requestId, { from: user })

      await assert.reverts(
        withdrawalQueue.transferFrom(user, owner, requestId, { from: user }),
        `RequestAlreadyClaimed(1)`
      )
    })

    it("Changing owner doesn't work with wrong request id", async () => {
      const wrongRequestId = requestId + 1
      await assert.reverts(
        withdrawalQueue.transferFrom(user, owner, wrongRequestId, { from: user }),
        `InvalidRequestId(${wrongRequestId})`
      )
    })
  })

  context('Transfer request performance', function () {
    const firstRequestCount = 1000
    const secondRequestCount = 10000

    this.timeout(1000000)

    it.skip('Can perform a lots of requests', async () => {
      for (let i = 0; i < firstRequestCount; i++) {
        await withdrawalQueue.requestWithdrawals([ETH(1 / secondRequestCount)], user, { from: user })
      }
      const firstGasUsed = (await withdrawalQueue.changeRecipient(firstRequestCount - 1, owner, { from: user })).receipt
        .gasUsed

      for (let i = firstRequestCount; i < secondRequestCount; i++) {
        await withdrawalQueue.requestWithdrawals([ETH(1 / secondRequestCount)], user, { from: user })
      }
      const secondGasUsed = (await withdrawalQueue.changeRecipient(secondRequestCount / 2, owner, { from: user }))
        .receipt.gasUsed

      assert.isTrue(firstGasUsed >= secondGasUsed)
    })
  })

  context('getWithdrawalStatus', () => {
    it('reverts if requestId is zero', async () => {
      await assert.reverts(withdrawalQueue.getWithdrawalStatus([0]), `InvalidRequestId(0)`)
    })

    it('reverts if requestId is ahead of currently stored', async () => {
      const idAhead = +(await withdrawalQueue.getLastRequestId()) + 1
      await assert.reverts(withdrawalQueue.getWithdrawalStatus([idAhead]), `InvalidRequestId(${idAhead})`)
    })
  })
})<|MERGE_RESOLUTION|>--- conflicted
+++ resolved
@@ -4,7 +4,7 @@
 const { ETH, StETH, shareRate, shares } = require('../helpers/utils')
 const { assert } = require('../helpers/assert')
 const { signPermit, makeDomainSeparator } = require('../0.6.12/helpers/permit_helpers')
-const { MAX_UINT256, ACCOUNTS_AND_KEYS, ZERO_BYTES32 } = require('../0.6.12/helpers/constants')
+const { MAX_UINT256, ACCOUNTS_AND_KEYS } = require('../0.6.12/helpers/constants')
 const { impersonate, EvmSnapshot, getCurrentBlockTimestamp, setBalance } = require('../helpers/blockchain')
 
 const { deployWithdrawalQueue } = require('./withdrawal-queue-deploy.test')
@@ -79,15 +79,9 @@
       await withdrawalQueue.pauseFor(100000000, { from: daoAgent })
       assert(await withdrawalQueue.isPaused())
       await assert.reverts(withdrawalQueue.requestWithdrawals([ETH(1)], owner, { from: user }), 'ResumedExpected()')
-<<<<<<< HEAD
 
       await assert.reverts(
         withdrawalQueue.requestWithdrawalsWstETH([ETH(1)], owner, { from: user }),
-        'ResumedExpected()'
-      )
-      const stubPermit = [0, 0, ZERO_BYTES32, ZERO_BYTES32, ZERO_BYTES32]
-      await assert.reverts(
-        withdrawalQueue.requestWithdrawalsWstETHWithPermit([ETH(1)], owner, stubPermit, { from: user }),
         'ResumedExpected()'
       )
 
@@ -95,30 +89,53 @@
       const amount = ETH(1)
       const deadline = MAX_UINT256
       await impersonate(ethers.provider, alice.address)
-      const domainSeparator = await steth.DOMAIN_SEPARATOR()
-      const { v, r, s } = signPermit(
+      const stETHDomainSeparator = await steth.DOMAIN_SEPARATOR()
+      const wstETHDomainSeparator = await wsteth.DOMAIN_SEPARATOR()
+
+      let { v, r, s } = signPermit(
         alice.address,
         withdrawalQueue.address,
         amount, // amount
         0, // nonce
         deadline,
-        domainSeparator,
+        wstETHDomainSeparator,
         alice.key
       )
-      const permission = [
-        amount,
+
+      const wstETHPermission = {
+        value: amount,
         deadline, // deadline
         v,
         r,
         s,
-      ]
-
-      await assert.reverts(
-        withdrawalQueue.requestWithdrawalsWithPermit([ETH(1)], owner, permission, { from: alice.address }),
+      }
+
+      await assert.reverts(
+        withdrawalQueue.requestWithdrawalsWstETHWithPermit([ETH(1)], owner, wstETHPermission, { from: alice.address }),
         'ResumedExpected()'
       )
-=======
->>>>>>> 4b0170d3
+      ;({ v, r, s } = signPermit(
+        alice.address,
+        withdrawalQueue.address,
+        amount, // amount
+        0, // nonce
+        deadline,
+        stETHDomainSeparator,
+        alice.key
+      ))
+
+      const stETHPermission = {
+        value: amount,
+        deadline, // deadline
+        v,
+        r,
+        s,
+      }
+
+      await assert.reverts(
+        withdrawalQueue.requestWithdrawalsWithPermit([ETH(1)], owner, stETHPermission, { from: alice.address }),
+        'ResumedExpected()'
+      )
       await assert.reverts(withdrawalQueue.finalize([1], 0, { from: owner }), 'ResumedExpected()')
     })
 
@@ -940,39 +957,6 @@
     })
   })
 
-  context('findCheckpointHintsUnbounded()', () => {
-    let requestId
-    const amount = ETH(20)
-
-    beforeEach('Enqueue a request', async () => {
-      await withdrawalQueue.requestWithdrawals([amount], owner, { from: user })
-      requestId = await withdrawalQueue.getLastRequestId()
-    })
-
-    it('returns correct hints array for given request ids', async () => {
-      await withdrawalQueue.finalize(requestId, { from: steth.address, value: ETH(20) })
-
-      await steth.mintShares(owner, shares(1))
-      await steth.approve(withdrawalQueue.address, StETH(300), { from: owner })
-
-      const secondRequestAmount = ETH(10)
-      await withdrawalQueue.requestWithdrawals([secondRequestAmount], owner, { from: owner })
-      const secondRequestId = await withdrawalQueue.getLastRequestId()
-
-      const thirdRequestAmount = ETH(30)
-      await withdrawalQueue.requestWithdrawals([thirdRequestAmount], user, { from: user })
-      const thirdRequestId = await withdrawalQueue.getLastRequestId()
-
-      await withdrawalQueue.finalize(thirdRequestId, { from: steth.address, value: ETH(40) })
-
-      const hints = await withdrawalQueue.findCheckpointHintsUnbounded([requestId, secondRequestId, thirdRequestId])
-      assert.equal(hints.length, 3)
-      assert.equals(hints[0], 1)
-      assert.equals(hints[1], 1)
-      assert.equals(hints[2], 1)
-    })
-  })
-
   context('claimWithdrawals()', () => {
     const amount = ETH(20)
 
