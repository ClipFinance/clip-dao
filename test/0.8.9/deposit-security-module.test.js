const { assertRevert, assertEvent } = require('@aragon/contract-helpers-test/src/asserts')
const { assert } = require('chai')
const { signDepositData, signPauseData } = require('./helpers/signatures')

// generateGuardianSignatures

const DepositSecurityModule = artifacts.require('DepositSecurityModule.sol')
const LidoMockForDepositSecurityModule = artifacts.require('LidoMockForDepositSecurityModule.sol')
const NodeOperatorsRegistryMockForSecurityModule = artifacts.require('NodeOperatorsRegistryMockForSecurityModule.sol')
const DepositContractMockForDepositSecurityModule = artifacts.require('DepositContractMockForDepositSecurityModule.sol')

const NETWORK_ID = 1000
const MAX_DEPOSITS_PER_BLOCK = 100
const MIN_DEPOSIT_BLOCK_DISTANCE = 14
const PAUSE_INTENT_VALIDITY_PERIOD_BLOCKS = 10
const GUARDIAN1 = '0x5Fc0E75BF6502009943590492B02A1d08EAc9C43'
const GUARDIAN2 = '0x8516Cbb5ABe73D775bfc0d21Af226e229F7181A3'
const GUARDIAN3 = '0xdaEAd0E0194abd565d28c1013399801d79627c14'
const GUARDIAN_PRIVATE_KEYS = {
  [GUARDIAN1]: '0x3578665169e03e05a26bd5c565ffd12c81a1e0df7d0679f8aee4153110a83c8c',
  [GUARDIAN2]: '0x88868f0fb667cfe50261bb385be8987e0ce62faee934af33c3026cf65f25f09e',
  [GUARDIAN3]: '0x75e6f508b637327debc90962cd38943ddb9cfc1fc4a8572fc5e3d0984e1261de'
}

const UNRELATED_SIGNER1 = '0xb1e2Dd268D97a41d95f96293b08CD9b08857DA37'
const UNRELATED_SIGNER2 = '0xe53486BBaC0628C9A5B84eFEf28e08FE73679e4d'
const UNRELATED_SIGNER_PRIVATE_KEYS = {
  [UNRELATED_SIGNER1]: '0x543488a7f9249f22c1045352a627382cd60692a1b2054e0a9889277f728d8514',
  [UNRELATED_SIGNER2]: '0xbabec7d3867c72f6c275135b1e1423ca8f565d6e21a1947d056a195b1c3cae27'
}

contract('DepositSecurityModule', ([owner, stranger, guardian]) => {
  let depositSecurityModule, depositContractMock, lidoMock, nodeOperatorsRegistryMock
  let ATTEST_MESSAGE_PREFIX, PAUSE_MESSAGE_PREFIX
  let block

  before('deploy mock contracts', async () => {
    lidoMock = await LidoMockForDepositSecurityModule.new()
    nodeOperatorsRegistryMock = await NodeOperatorsRegistryMockForSecurityModule.new()
    depositContractMock = await DepositContractMockForDepositSecurityModule.new()
  })

  beforeEach('deploy DepositSecurityModule', async () => {
    block = await web3.eth.getBlock('latest')

    depositSecurityModule = await DepositSecurityModule.new(
      lidoMock.address,
      depositContractMock.address,
      nodeOperatorsRegistryMock.address,
      NETWORK_ID,
      MAX_DEPOSITS_PER_BLOCK,
      MIN_DEPOSIT_BLOCK_DISTANCE,
      PAUSE_INTENT_VALIDITY_PERIOD_BLOCKS,
      { from: owner }
    )

    ATTEST_MESSAGE_PREFIX = await depositSecurityModule.ATTEST_MESSAGE_PREFIX()
    PAUSE_MESSAGE_PREFIX = await depositSecurityModule.PAUSE_MESSAGE_PREFIX()

    for (let i = 0; i < MIN_DEPOSIT_BLOCK_DISTANCE; ++i) {
      await waitBlocks(MIN_DEPOSIT_BLOCK_DISTANCE)
    }
  })

  async function waitBlocks(numBlocksToMine) {
    for (let i = 0; i < numBlocksToMine; ++i) {
      await network.provider.send('evm_mine')
      block = await web3.eth.getBlock('latest')
    }
  }

  describe('depositBufferedEther', () => {
    const MAX_DEPOSITS = 24
    const KEYS_OP_INDEX = 12
    const DEPOSIT_ROOT = '0xd151867719c94ad8458feaf491809f9bc8096c702a72747403ecaac30c179137'

    beforeEach('init attestMessagePrefix and setup mocks', async () => {
      await nodeOperatorsRegistryMock.setKeysOpIndex(KEYS_OP_INDEX)
      assert.equal(await nodeOperatorsRegistryMock.getKeysOpIndex(), KEYS_OP_INDEX, 'invariant failed: keysOpIndex')

      await depositContractMock.set_deposit_root(DEPOSIT_ROOT)
      assert.equal(await depositContractMock.get_deposit_root(), DEPOSIT_ROOT, 'invariant failed: depositRoot')
    })
    context('total_guardians=0, quorum=0', async () => {
      beforeEach('set total_guardians=0, quorum=0', async () => {
        const guardians = await depositSecurityModule.getGuardians()
        assert.equal(guardians.length, 0, 'invariant failed: guardians != 0')

        const quorum = await depositSecurityModule.getGuardianQuorum()
        assert.equal(quorum, 0, 'invariant failed: quorum != 0')
      })
      it('deposits are impossible', async () => {
        await assertRevert(
          depositSecurityModule.depositBufferedEther(MAX_DEPOSITS, DEPOSIT_ROOT, KEYS_OP_INDEX, block.number, block.hash, [], {
            from: stranger
          }),
          'no guardian quorum'
        )
      })
    })
    context('total_guardians=1, quorum=1', () => {
      beforeEach('set total_guardians=1, quorum=1', async () => {
        await depositSecurityModule.addGuardian(GUARDIAN1, 1, { from: owner })

        const guardians = await depositSecurityModule.getGuardians()
        assert.equal(guardians.length, 1, 'invariant failed: guardians != 1')

        const quorum = await depositSecurityModule.getGuardianQuorum()
        assert.equal(quorum, 1, 'invariant failed: quorum != 1')
      })
      it("can deposit with the guardian's sig", async () => {
        const signatures = [
          signDepositData(ATTEST_MESSAGE_PREFIX, DEPOSIT_ROOT, KEYS_OP_INDEX, block.number, block.hash, GUARDIAN_PRIVATE_KEYS[GUARDIAN1])
        ]
        const tx = await depositSecurityModule.depositBufferedEther(
          MAX_DEPOSITS,
          DEPOSIT_ROOT,
          KEYS_OP_INDEX,
          block.number,
          block.hash,
          signatures
        )
        assertEvent(tx.receipt, 'Deposited', {
          expectedArgs: { maxDeposits: MAX_DEPOSITS },
          decodeForAbi: LidoMockForDepositSecurityModule._json.abi
        })
      })
      it('cannot deposit with an unrelated sig', async () => {
        const signatures = [
          signDepositData(ATTEST_MESSAGE_PREFIX, DEPOSIT_ROOT, KEYS_OP_INDEX, block.number, block.hash, GUARDIAN_PRIVATE_KEYS[GUARDIAN2])
        ]

        await assertRevert(
          depositSecurityModule.depositBufferedEther(MAX_DEPOSITS, DEPOSIT_ROOT, KEYS_OP_INDEX, block.number, block.hash, signatures),
          'invalid signature'
        )
      })
      it('cannot deposit with no sigs', async () => {
        await assertRevert(
          depositSecurityModule.depositBufferedEther(MAX_DEPOSITS, DEPOSIT_ROOT, KEYS_OP_INDEX, block.number, block.hash, []),
          'no guardian quorum'
        )
      })
      it('cannot deposit if deposit contract root changed', async () => {
        const newDepositRoot = '0x9daddc4daa5915981fd9f1bcc367a2be1389b017d5c24a58d44249a5dbb60289'

        await depositContractMock.set_deposit_root(newDepositRoot)
        assert.equal(await depositContractMock.get_deposit_root(), newDepositRoot, 'invariant failed: depositRoot')

        const signatures = [
          signDepositData(ATTEST_MESSAGE_PREFIX, DEPOSIT_ROOT, KEYS_OP_INDEX, block.number, block.hash, GUARDIAN_PRIVATE_KEYS[GUARDIAN1])
        ]
        await assertRevert(
          depositSecurityModule.depositBufferedEther(MAX_DEPOSITS, DEPOSIT_ROOT, KEYS_OP_INDEX, block.number, block.hash, signatures),
          'deposit root changed'
        )
      })
      it('cannot deposit if keysOpIndex changed', async () => {
        const newKeysOpIndex = 11
        await nodeOperatorsRegistryMock.setKeysOpIndex(newKeysOpIndex)
        assert.equal(await nodeOperatorsRegistryMock.getKeysOpIndex(), newKeysOpIndex, 'invariant failed: keysOpIndex')

        const signatures = [
          signDepositData(ATTEST_MESSAGE_PREFIX, DEPOSIT_ROOT, KEYS_OP_INDEX, block.number, block.hash, GUARDIAN_PRIVATE_KEYS[GUARDIAN1])
        ]
        await assertRevert(
          depositSecurityModule.depositBufferedEther(MAX_DEPOSITS, DEPOSIT_ROOT, KEYS_OP_INDEX, block.number, block.hash, signatures),
          'keys op index changed'
        )
      })
      it('cannot deposit more than allowed number of validators', async () => {
        const signatures = [
          signDepositData(ATTEST_MESSAGE_PREFIX, DEPOSIT_ROOT, KEYS_OP_INDEX, block.number, block.hash, GUARDIAN_PRIVATE_KEYS[GUARDIAN1])
        ]
        await assertRevert(
          depositSecurityModule.depositBufferedEther(
            MAX_DEPOSITS_PER_BLOCK + 1,
            DEPOSIT_ROOT,
            KEYS_OP_INDEX,
            block.number,
            block.hash,
            signatures
          ),
          'too many deposits'
        )
      })

      it('cannot deposit more frequently than allowed', async () => {
        const signatures = [
          signDepositData(ATTEST_MESSAGE_PREFIX, DEPOSIT_ROOT, KEYS_OP_INDEX, block.number, block.hash, GUARDIAN_PRIVATE_KEYS[GUARDIAN1])
        ]
        const tx = await depositSecurityModule.depositBufferedEther(
          MAX_DEPOSITS,
          DEPOSIT_ROOT,
          KEYS_OP_INDEX,
          block.number,
          block.hash,
          signatures
        )
        assertEvent(tx.receipt, 'Deposited', {
          expectedArgs: { maxDeposits: MAX_DEPOSITS },
          decodeForAbi: LidoMockForDepositSecurityModule._json.abi
        })
        await assertRevert(
          depositSecurityModule.depositBufferedEther(MAX_DEPOSITS, DEPOSIT_ROOT, KEYS_OP_INDEX, block.number, block.hash, signatures),
          'too frequent deposits'
        )
      })
      it('cannot deposit when blockHash and blockNumber from different blocks', async () => {
        const signatures = [
          signDepositData(ATTEST_MESSAGE_PREFIX, DEPOSIT_ROOT, KEYS_OP_INDEX, block.number, block.hash, GUARDIAN_PRIVATE_KEYS[GUARDIAN1])
        ]
        const staleBlockHash = block.hash
        await waitBlocks(1)
        await assertRevert(
          depositSecurityModule.depositBufferedEther(MAX_DEPOSITS, DEPOSIT_ROOT, KEYS_OP_INDEX, block.number, staleBlockHash, signatures),
          'unexpected block hash'
        )
      })
    })
    context('total_guardians=3, quorum=2', () => {
      beforeEach('set total_guardians=3, quorum=2', async () => {
        await depositSecurityModule.addGuardians([GUARDIAN3, GUARDIAN1, GUARDIAN2], 2, { from: owner })

        const guardians = await depositSecurityModule.getGuardians()
        assert.equal(guardians.length, 3, 'invariant failed: guardians != 3')

        const quorum = await depositSecurityModule.getGuardianQuorum()
        assert.equal(quorum, 2, 'invariant failed: quorum != 2')
      })
      it("can deposit with guardian's sigs (0,1,2)", async () => {
        const signatures = [
          signDepositData(ATTEST_MESSAGE_PREFIX, DEPOSIT_ROOT, KEYS_OP_INDEX, block.number, block.hash, GUARDIAN_PRIVATE_KEYS[GUARDIAN1]),
          signDepositData(ATTEST_MESSAGE_PREFIX, DEPOSIT_ROOT, KEYS_OP_INDEX, block.number, block.hash, GUARDIAN_PRIVATE_KEYS[GUARDIAN2]),
          signDepositData(ATTEST_MESSAGE_PREFIX, DEPOSIT_ROOT, KEYS_OP_INDEX, block.number, block.hash, GUARDIAN_PRIVATE_KEYS[GUARDIAN3])
        ]

        const tx = await depositSecurityModule.depositBufferedEther(
          MAX_DEPOSITS,
          DEPOSIT_ROOT,
          KEYS_OP_INDEX,
          block.number,
          block.hash,
          signatures
        )
        assertEvent(tx.receipt, 'Deposited', {
          expectedArgs: { maxDeposits: MAX_DEPOSITS },
          decodeForAbi: LidoMockForDepositSecurityModule._json.abi
        })
      })
      it("can deposit with guardian's sigs (0,1)", async () => {
        const signatures = [
          signDepositData(ATTEST_MESSAGE_PREFIX, DEPOSIT_ROOT, KEYS_OP_INDEX, block.number, block.hash, GUARDIAN_PRIVATE_KEYS[GUARDIAN1]),
          signDepositData(ATTEST_MESSAGE_PREFIX, DEPOSIT_ROOT, KEYS_OP_INDEX, block.number, block.hash, GUARDIAN_PRIVATE_KEYS[GUARDIAN2])
        ]

        const tx = await depositSecurityModule.depositBufferedEther(
          MAX_DEPOSITS,
          DEPOSIT_ROOT,
          KEYS_OP_INDEX,
          block.number,
          block.hash,
          signatures
        )
        assertEvent(tx.receipt, 'Deposited', {
          expectedArgs: { maxDeposits: MAX_DEPOSITS },
          decodeForAbi: LidoMockForDepositSecurityModule._json.abi
        })
      })
      it("can deposit with guardian's sigs (0,2)", async () => {
        const signatures = [
          signDepositData(ATTEST_MESSAGE_PREFIX, DEPOSIT_ROOT, KEYS_OP_INDEX, block.number, block.hash, GUARDIAN_PRIVATE_KEYS[GUARDIAN1]),
          signDepositData(ATTEST_MESSAGE_PREFIX, DEPOSIT_ROOT, KEYS_OP_INDEX, block.number, block.hash, GUARDIAN_PRIVATE_KEYS[GUARDIAN3])
        ]

        const tx = await depositSecurityModule.depositBufferedEther(
          MAX_DEPOSITS,
          DEPOSIT_ROOT,
          KEYS_OP_INDEX,
          block.number,
          block.hash,
          signatures
        )
        assertEvent(tx.receipt, 'Deposited', {
          expectedArgs: { maxDeposits: MAX_DEPOSITS },
          decodeForAbi: LidoMockForDepositSecurityModule._json.abi
        })
      })
      it("can deposit with guardian's sigs (1,2)", async () => {
        const signatures = [
          signDepositData(ATTEST_MESSAGE_PREFIX, DEPOSIT_ROOT, KEYS_OP_INDEX, block.number, block.hash, GUARDIAN_PRIVATE_KEYS[GUARDIAN2]),
          signDepositData(ATTEST_MESSAGE_PREFIX, DEPOSIT_ROOT, KEYS_OP_INDEX, block.number, block.hash, GUARDIAN_PRIVATE_KEYS[GUARDIAN3])
        ]
        const tx = await depositSecurityModule.depositBufferedEther(
          MAX_DEPOSITS,
          DEPOSIT_ROOT,
          KEYS_OP_INDEX,
          block.number,
          block.hash,
          signatures
        )
        assertEvent(tx.receipt, 'Deposited', {
          expectedArgs: { maxDeposits: MAX_DEPOSITS },
          decodeForAbi: LidoMockForDepositSecurityModule._json.abi
        })
      })
      it('cannot deposit with no sigs', async () => {
        await assertRevert(
          depositSecurityModule.depositBufferedEther(MAX_DEPOSITS, DEPOSIT_ROOT, KEYS_OP_INDEX, block.number, block.hash, []),
          'no guardian quorum'
        )
      })
      it("cannot deposit with guardian's sigs (1,0)", async () => {
        const signatures = [
          signDepositData(ATTEST_MESSAGE_PREFIX, DEPOSIT_ROOT, KEYS_OP_INDEX, block.number, block.hash, GUARDIAN_PRIVATE_KEYS[GUARDIAN2]),
          signDepositData(ATTEST_MESSAGE_PREFIX, DEPOSIT_ROOT, KEYS_OP_INDEX, block.number, block.hash, GUARDIAN_PRIVATE_KEYS[GUARDIAN1])
        ]
        await assertRevert(
          depositSecurityModule.depositBufferedEther(MAX_DEPOSITS, DEPOSIT_ROOT, KEYS_OP_INDEX, block.number, block.hash, signatures),
          'signatures not sorted'
        )
      })
      it("cannot deposit with guardian's sigs (0,0,1)", async () => {
        const signatures = [
          signDepositData(ATTEST_MESSAGE_PREFIX, DEPOSIT_ROOT, KEYS_OP_INDEX, block.number, block.hash, GUARDIAN_PRIVATE_KEYS[GUARDIAN1]),
          signDepositData(ATTEST_MESSAGE_PREFIX, DEPOSIT_ROOT, KEYS_OP_INDEX, block.number, block.hash, GUARDIAN_PRIVATE_KEYS[GUARDIAN1]),
          signDepositData(ATTEST_MESSAGE_PREFIX, DEPOSIT_ROOT, KEYS_OP_INDEX, block.number, block.hash, GUARDIAN_PRIVATE_KEYS[GUARDIAN2])
        ]
        await assertRevert(
          depositSecurityModule.depositBufferedEther(MAX_DEPOSITS, DEPOSIT_ROOT, KEYS_OP_INDEX, block.number, block.hash, signatures),
          'signatures not sorted'
        )
      })
      it('cannot deposit with partially-unrelated sigs, e.g. (0,U,U)', async () => {
        const signature = [
          signDepositData(ATTEST_MESSAGE_PREFIX, DEPOSIT_ROOT, KEYS_OP_INDEX, block.number, block.hash, GUARDIAN_PRIVATE_KEYS[GUARDIAN1]),
          signDepositData(
            ATTEST_MESSAGE_PREFIX,
            DEPOSIT_ROOT,
            KEYS_OP_INDEX,
            block.number,
            block.hash,
            UNRELATED_SIGNER_PRIVATE_KEYS[UNRELATED_SIGNER1]
          ),
          signDepositData(
            ATTEST_MESSAGE_PREFIX,
            DEPOSIT_ROOT,
            KEYS_OP_INDEX,
            block.number,
            block.hash,
            UNRELATED_SIGNER_PRIVATE_KEYS[UNRELATED_SIGNER2]
          )
        ]
        await assertRevert(
          depositSecurityModule.depositBufferedEther(MAX_DEPOSITS, DEPOSIT_ROOT, KEYS_OP_INDEX, block.number, block.hash, signature),
          'invalid signature'
        )
      })
    })
  })
  describe('pauseDeposits, total_guardians=2', () => {
    beforeEach('add guardians and check that not paused', async () => {
      await depositSecurityModule.addGuardian(guardian, 1, { from: owner })
      await depositSecurityModule.addGuardian(GUARDIAN2, 1, { from: owner })
      const guardians = await depositSecurityModule.getGuardians()
      assert.equal(guardians.length, 2, 'invariant failed: guardians != 2')
      assert.equal(await depositSecurityModule.isPaused(), false, 'invariant failed: isPaused')
    })
    it('if called by a guardian 1 or 2', async () => {
      await depositSecurityModule.pauseDeposits(block.number, ['0x', '0x'], { from: guardian })
      assert.equal(await depositSecurityModule.isPaused(), true, 'invalid result: not paused')
    })
    it('pauses if called by an anon submitting sig of guardian 1 or 2', async () => {
      const sig = signPauseData(PAUSE_MESSAGE_PREFIX, block.number, GUARDIAN_PRIVATE_KEYS[GUARDIAN2])
      await depositSecurityModule.pauseDeposits(block.number, sig, { from: stranger })
      assert.equal(await depositSecurityModule.isPaused(), true, 'invalid result: not paused')
    })
    it('reverts if called by an anon submitting an unrelated sig', async () => {
      const sig = signPauseData(PAUSE_MESSAGE_PREFIX, block.number, UNRELATED_SIGNER_PRIVATE_KEYS[UNRELATED_SIGNER1])
      await assertRevert(depositSecurityModule.pauseDeposits(block.number, sig), 'invalid signature')
    })
    it('reverts if called by a guardian with an expired blockNumber', async () => {
      const staleBlockNumber = block.number - PAUSE_INTENT_VALIDITY_PERIOD_BLOCKS
      await assertRevert(depositSecurityModule.pauseDeposits(staleBlockNumber, ['0x', '0x'], { from: guardian }), 'pause intent expired')
    })
    it("reverts if called by an anon submitting a guardian's sig but with an expired `blockNumber`", async () => {
      const staleBlockNumber = block.number - PAUSE_INTENT_VALIDITY_PERIOD_BLOCKS
      const sig = signPauseData(PAUSE_MESSAGE_PREFIX, staleBlockNumber, GUARDIAN_PRIVATE_KEYS[GUARDIAN2])
      await assertRevert(depositSecurityModule.pauseDeposits(staleBlockNumber, sig, { from: stranger }), 'pause intent expired')
    })
    it('reverts if called by a guardian with a future blockNumber', async () => {
      const futureBlockNumber = block.number + 100
      await assertRevert(depositSecurityModule.pauseDeposits(futureBlockNumber, ['0x', '0x'], { from: guardian }))
    })
    it("reverts if called by an anon submitting a guardian's sig with a future blockNumber", async () => {
      const futureBlockNumber = block.number + 100
      const sig = signPauseData(PAUSE_MESSAGE_PREFIX, futureBlockNumber, GUARDIAN_PRIVATE_KEYS[GUARDIAN2])
      await assertRevert(depositSecurityModule.pauseDeposits(futureBlockNumber, sig, { from: guardian }))
    })
    it("pauseDeposits emits DepositsPaused(guardianAddr) event if wasn't paused before", async () => {
      assert.isFalse(await depositSecurityModule.isPaused(), 'invariant failed: isPaused != true')
      const tx = await depositSecurityModule.pauseDeposits(block.number, ['0x', '0x'], { from: guardian })
      assertEvent(tx, 'DepositsPaused', { expectedArgs: { guardian: guardian } })
    })
    it("pauseDeposits doesn't emit DepositsPaused(guardianAddr) event if was paused before", async () => {
      await depositSecurityModule.pauseDeposits(block.number, ['0x', '0x'], { from: guardian })
      assert.isTrue(await depositSecurityModule.isPaused(), 'invariant failed: isPaused != true')
      const tx = await depositSecurityModule.pauseDeposits(block.number, ['0x', '0x'], { from: guardian })
      assert.equal(tx.logs.length, 0, 'invalid result: logs not empty')
    })
  })
  describe('unpauseDeposits', () => {
    beforeEach('add guardians and check that not paused', async () => {
      await depositSecurityModule.addGuardian(guardian, 1, { from: owner })
      const guardians = await depositSecurityModule.getGuardians()
      assert.equal(guardians.length, 1, 'invariant failed: guardians != 1')
      assert.equal(await depositSecurityModule.isPaused(), false, 'invariant failed: isPaused')
    })
    it('unpauses paused deposits', async () => {
      await depositSecurityModule.pauseDeposits(block.number, ['0x', '0x'], { from: guardian })
      assert.equal(await depositSecurityModule.isPaused(), true, 'invariant failed: isPaused')
      await depositSecurityModule.unpauseDeposits({ from: owner })
      assert.equal(await depositSecurityModule.isPaused(), false, 'invalid result: isPaused')
    })
    it('cannot be called by non-admin', async () => {
      await assertRevert(depositSecurityModule.unpauseDeposits({ from: stranger }), 'not an owner')
    })
  })
  describe('Guardians', () => {
    context(`guardians checks`, async () => {
      it(`getGuardians returns empty list initially`, async () => {
        assert.equal((await depositSecurityModule.getGuardians()).length, 0)
      })
      it(`addGuardian can't be called by non-admin`, async () => {
        await assertRevert(depositSecurityModule.addGuardian(GUARDIAN1, 0, { from: stranger }), 'not an owner')
      })
      it(`addGuardian adds a guardian`, async () => {
        await depositSecurityModule.addGuardian(GUARDIAN1, 0, { from: owner })
        assert.equal((await depositSecurityModule.getGuardians()).length, 1)
        assert.isTrue(await depositSecurityModule.isGuardian(GUARDIAN1))
        assert.isTrue((await depositSecurityModule.getGuardians()).includes(GUARDIAN1))
      })
      it(`isGuardian is true for guardian`, async () => {
        await depositSecurityModule.addGuardian(GUARDIAN1, 0, { from: owner })
        assert.isTrue(await depositSecurityModule.isGuardian(GUARDIAN1))
      })
      it(`isGuardian is false for non-guardian`, async () => {
        await depositSecurityModule.addGuardian(GUARDIAN1, 0, { from: owner })
        assert.isFalse(await depositSecurityModule.isGuardian(GUARDIAN2))
      })
      it(`getGuardianIndex works`, async () => {
        assert.equal(await depositSecurityModule.getGuardianIndex(GUARDIAN1), -1)

        await depositSecurityModule.addGuardian(GUARDIAN1, 0, { from: owner })
        assert.equal(await depositSecurityModule.getGuardianIndex(GUARDIAN1), 0)

        await depositSecurityModule.addGuardian(GUARDIAN2, 0, { from: owner })
        assert.equal(await depositSecurityModule.getGuardianIndex(GUARDIAN1), 0)
        assert.equal(await depositSecurityModule.getGuardianIndex(GUARDIAN2), 1)

        await depositSecurityModule.addGuardian(GUARDIAN3, 0, { from: owner })
        assert.equal(await depositSecurityModule.getGuardianIndex(GUARDIAN1), 0)
        assert.equal(await depositSecurityModule.getGuardianIndex(GUARDIAN2), 1)
        assert.equal(await depositSecurityModule.getGuardianIndex(GUARDIAN3), 2)
      })
      it(`addGuardian doesn't add duplicate`, async () => {
        await depositSecurityModule.addGuardian(GUARDIAN1, 0, { from: owner })
        await assertRevert(depositSecurityModule.addGuardian(GUARDIAN1, 0, { from: owner }), 'duplicate address')
      })
      it(`addGuardians can't be called by non-admin`, async () => {
        await assertRevert(depositSecurityModule.addGuardians([GUARDIAN1], 0, { from: stranger }), 'not an owner')
      })
      it(`addGuardians adds set of guardians`, async () => {
        await depositSecurityModule.addGuardians([GUARDIAN1, GUARDIAN2], 0, { from: owner })
        assert.equal((await depositSecurityModule.getGuardians()).length, 2)
        assert.isTrue(await depositSecurityModule.isGuardian(GUARDIAN1))
        assert.isTrue((await depositSecurityModule.getGuardians()).includes(GUARDIAN1))
        assert.isTrue(await depositSecurityModule.isGuardian(GUARDIAN2))
        assert.isTrue((await depositSecurityModule.getGuardians()).includes(GUARDIAN2))
      })
      it(`addGuardians doesn't add a set with duplicate`, async () => {
        await assertRevert(depositSecurityModule.addGuardians([GUARDIAN1, GUARDIAN1], 0, { from: owner }), 'duplicate address')
        await depositSecurityModule.addGuardians([GUARDIAN1], 0, { from: owner })
        await assertRevert(depositSecurityModule.addGuardians([GUARDIAN1, GUARDIAN2], 0, { from: owner }), 'duplicate address')
      })
      it(`removeGuardian can't be called by non-admin`, async () => {
        await assertRevert(depositSecurityModule.removeGuardian(GUARDIAN1, 0, { from: stranger }), 'not an owner')
      })
      it(`removeGuardian reverts on incorrect address`, async () => {
        await assertRevert(depositSecurityModule.removeGuardian(GUARDIAN1, 0, { from: owner }), 'not a guardian')
      })
      it(`removeGuardian removes guardian and sets new quorum`, async () => {
        await depositSecurityModule.addGuardian(GUARDIAN1, 1, { from: owner })
        await depositSecurityModule.removeGuardian(GUARDIAN1, 0, { from: owner })
        assert.equal((await depositSecurityModule.getGuardians()).length, 0)
        assert.equal(await depositSecurityModule.getGuardianIndex(GUARDIAN1), -1)
        assert.equal(await depositSecurityModule.getGuardianQuorum(), 0)
      })
      it(`removeGuardian can be used to remove all guardians going from head`, async () => {
        await depositSecurityModule.addGuardians([GUARDIAN1, GUARDIAN2, GUARDIAN3], 0, { from: owner })

        await depositSecurityModule.removeGuardian(GUARDIAN1, 0, { from: owner })
        assert.deepEqual(await depositSecurityModule.getGuardians(), [GUARDIAN3, GUARDIAN2])
        assert.equal(await depositSecurityModule.getGuardianIndex(GUARDIAN1), -1)
        assert.equal(await depositSecurityModule.getGuardianIndex(GUARDIAN2), 1)
        assert.equal(await depositSecurityModule.getGuardianIndex(GUARDIAN3), 0)

        await depositSecurityModule.removeGuardian(GUARDIAN3, 0, { from: owner })
        assert.deepEqual(await depositSecurityModule.getGuardians(), [GUARDIAN2])
        assert.equal(await depositSecurityModule.getGuardianIndex(GUARDIAN1), -1)
        assert.equal(await depositSecurityModule.getGuardianIndex(GUARDIAN2), 0)
        assert.equal(await depositSecurityModule.getGuardianIndex(GUARDIAN3), -1)

        await depositSecurityModule.removeGuardian(GUARDIAN2, 0, { from: owner })
        assert.deepEqual(await depositSecurityModule.getGuardians(), [])
        assert.equal(await depositSecurityModule.getGuardianIndex(GUARDIAN1), -1)
        assert.equal(await depositSecurityModule.getGuardianIndex(GUARDIAN2), -1)
        assert.equal(await depositSecurityModule.getGuardianIndex(GUARDIAN3), -1)
      })
      it(`removeGuardian can be used to remove all guardians going from tail`, async () => {
        await depositSecurityModule.addGuardians([GUARDIAN1, GUARDIAN2, GUARDIAN3], 0, { from: owner })

        await depositSecurityModule.removeGuardian(GUARDIAN3, 0, { from: owner })
        assert.deepEqual(await depositSecurityModule.getGuardians(), [GUARDIAN1, GUARDIAN2])
        assert.equal(await depositSecurityModule.getGuardianIndex(GUARDIAN1), 0)
        assert.equal(await depositSecurityModule.getGuardianIndex(GUARDIAN2), 1)
        assert.equal(await depositSecurityModule.getGuardianIndex(GUARDIAN3), -1)

        await depositSecurityModule.removeGuardian(GUARDIAN2, 0, { from: owner })
        assert.deepEqual(await depositSecurityModule.getGuardians(), [GUARDIAN1])
        assert.equal(await depositSecurityModule.getGuardianIndex(GUARDIAN1), 0)
        assert.equal(await depositSecurityModule.getGuardianIndex(GUARDIAN2), -1)
        assert.equal(await depositSecurityModule.getGuardianIndex(GUARDIAN3), -1)

        await depositSecurityModule.removeGuardian(GUARDIAN1, 0, { from: owner })
        assert.deepEqual(await depositSecurityModule.getGuardians(), [])
        assert.equal(await depositSecurityModule.getGuardianIndex(GUARDIAN1), -1)
        assert.equal(await depositSecurityModule.getGuardianIndex(GUARDIAN2), -1)
        assert.equal(await depositSecurityModule.getGuardianIndex(GUARDIAN3), -1)
      })
      it(`removeGuardian can be used to a guardian from the middle`, async () => {
        await depositSecurityModule.addGuardians([GUARDIAN1, GUARDIAN2, GUARDIAN3], 0, { from: owner })
        await depositSecurityModule.removeGuardian(GUARDIAN2, 0, { from: owner })
        assert.sameMembers(await depositSecurityModule.getGuardians(), [GUARDIAN1, GUARDIAN3])
        assert.equal(await depositSecurityModule.getGuardianIndex(GUARDIAN1), 0)
        assert.equal(await depositSecurityModule.getGuardianIndex(GUARDIAN2), -1)
        assert.equal(await depositSecurityModule.getGuardianIndex(GUARDIAN3), 1)
      })
      it(`removeGuardian updates quorum`, async () => {
        await depositSecurityModule.addGuardians([GUARDIAN1, GUARDIAN2], 2, { from: owner })
        assert.equal(await depositSecurityModule.getGuardianQuorum(), 2)
        await depositSecurityModule.removeGuardian(GUARDIAN1, 1, { from: owner })
        assert.equal(await depositSecurityModule.getGuardianQuorum(), 1)
      })
      it(`addGuardian re-adds deleted guardian`, async () => {
        await depositSecurityModule.addGuardians([GUARDIAN1, GUARDIAN2], 0, { from: owner })
        await depositSecurityModule.removeGuardian(GUARDIAN1, 0, { from: owner })

        await depositSecurityModule.addGuardian(GUARDIAN1, 0, { from: owner })

        assert.equal((await depositSecurityModule.getGuardians()).length, 2)
        assert.isTrue(await depositSecurityModule.isGuardian(GUARDIAN1))
        assert.isTrue((await depositSecurityModule.getGuardians()).includes(GUARDIAN1))
      })
      it(`addGuardians re-adds deleted guardian`, async () => {
        await depositSecurityModule.addGuardians([GUARDIAN1, GUARDIAN2], 0, { from: owner })
        await depositSecurityModule.removeGuardian(GUARDIAN1, 0, { from: owner })

        await depositSecurityModule.addGuardians([GUARDIAN1], 0, { from: owner })

        assert.equal((await depositSecurityModule.getGuardians()).length, 2)
        assert.isTrue(await depositSecurityModule.isGuardian(GUARDIAN1))
        assert.isTrue((await depositSecurityModule.getGuardians()).includes(GUARDIAN1))
      })
      it(`setGuardianQuorum can't be called by non-admin`, async () => {
        await assertRevert(depositSecurityModule.setGuardianQuorum(1, { from: stranger }), 'not an owner')
      })
      it(`setGuardianQuorum sets the quorum`, async () => {
        await depositSecurityModule.setGuardianQuorum(1, { from: owner })

        assert.equal(await depositSecurityModule.getGuardianQuorum(), 1)
      })
      it(`setGuardianQuorum allows to set the value higher than the current guardians count`, async () => {
        await depositSecurityModule.setGuardianQuorum(2, { from: owner })

        const quorum = await depositSecurityModule.getGuardianQuorum()
        assert.equal(quorum, 2)

        const guardians = await depositSecurityModule.getGuardians()

        assert.isTrue(quorum > guardians.length)
      })
    })
  })
  describe('Owner', () => {
    beforeEach('check initial owner', async () => {
      assert.equal(await depositSecurityModule.getOwner(), owner, 'wrong initial owner')
    })
    it('not owner cannot change', async () => {
      await assertRevert(depositSecurityModule.setOwner(stranger, { from: stranger }), 'not an owner')
    })
    it('set new owner by owner', async () => {
      assertEvent(await depositSecurityModule.setOwner(stranger, { from: owner }), 'OwnerChanged', {
        expectedArgs: { newValue: stranger }
      })
      assert.equal(await depositSecurityModule.getOwner(), stranger, 'owner not changed')
    })
  })
  describe('levers', () => {
    it('setNodeOperatorsRegistry sets new value for nodeOperatorsRegistry if called by owner', async () => {
      const newNodeOperatorsRegistry = await NodeOperatorsRegistryMockForSecurityModule.new()
      assert.notEqual(
        await depositSecurityModule.getNodeOperatorsRegistry(),
        newNodeOperatorsRegistry.address,
        'invariant failed: nodeOperatorsRegistry'
      )
      const tx = await depositSecurityModule.setNodeOperatorsRegistry(newNodeOperatorsRegistry.address, { from: owner })
      assert.equal(
        await depositSecurityModule.getNodeOperatorsRegistry(),
        newNodeOperatorsRegistry.address,
        'invalid result: setNodeOperatorsRegistry'
      )
      assertEvent(tx, 'NodeOperatorsRegistryChanged', {
        expectedArgs: { newValue: newNodeOperatorsRegistry.address }
      })
    })
<<<<<<< HEAD
    it('setNodeOperatorsRegistry reverts if called not by owner', async () => {
      const newNodeOperatorsRegistry = await NodeOperatorsRegistryMockForSecurityModule.new()
      await assertRevert(depositSecurityModule.setNodeOperatorsRegistry(newNodeOperatorsRegistry.address, { from: stranger }))
    })
    it('setPauseIntentValidityPeriodBlocks sets new value for pauseIntentValidityPeriodBlocks if called by owner', async () => {
=======
    it('pauseIntentValidityPeriodBlocks should be gt 0', async () => {
      await assertRevert(
        depositSecurityModule.setPauseIntentValidityPeriodBlocks(0, { from: owner }),
        'invalid value for pauseIntentValidityPeriodBlocks: must be greater then 0'
      )
    })
    it('setPauseIntentValidityPeriodBlocks', async () => {
>>>>>>> 30674426
      const newPauseIntentValidityPeriodBlocks = PAUSE_INTENT_VALIDITY_PERIOD_BLOCKS + 1
      assert.notEqual(
        await depositSecurityModule.getPauseIntentValidityPeriodBlocks(),
        newPauseIntentValidityPeriodBlocks.address,
        'invariant failed: pauseIntentValidityPeriodBlocks'
      )
      const tx = await depositSecurityModule.setPauseIntentValidityPeriodBlocks(newPauseIntentValidityPeriodBlocks, { from: owner })
      assert.equal(
        await depositSecurityModule.getPauseIntentValidityPeriodBlocks(),
        newPauseIntentValidityPeriodBlocks,
        'invalid result: pauseIntentValidityPeriodBlocks'
      )
      assertEvent(tx, 'PauseIntentValidityPeriodBlocksChanged', {
        expectedArgs: { newValue: newPauseIntentValidityPeriodBlocks }
      })
    })
    it('setPauseIntentValidityPeriodBlocks reverts if called not by owner', async () => {
      const newPauseIntentValidityPeriodBlocks = PAUSE_INTENT_VALIDITY_PERIOD_BLOCKS + 1
      await assertRevert(depositSecurityModule.setPauseIntentValidityPeriodBlocks(newPauseIntentValidityPeriodBlocks, { from: stranger }))
    })
    it('setMaxDeposits sets new value maxDepositsPerBlock if called by owner', async () => {
      const newMaxDeposits = MAX_DEPOSITS_PER_BLOCK + 1
      assert.notEqual(await depositSecurityModule.getMaxDeposits(), newMaxDeposits, 'invariant failed: maxDeposits')
      const tx = await depositSecurityModule.setMaxDeposits(newMaxDeposits, { from: owner })
      assert.equal(await depositSecurityModule.getMaxDeposits(), newMaxDeposits, 'invalid result: setMaxDeposits')
      assertEvent(tx, 'MaxDepositsChanged', {
        expectedArgs: { newValue: newMaxDeposits }
      })
    })
<<<<<<< HEAD
    it('setMaxDeposits reverts if called not by owner', async () => {
      const newMaxDeposits = MAX_DEPOSITS_PER_BLOCK + 1
      await assertRevert(depositSecurityModule.setMaxDeposits(newMaxDeposits, { from: stranger }))
    })
    it('setMinDepositBlockDistance sets new value for minDepositBlockDistance if called by owner', async () => {
=======
    it('minDepositBlockDistance should be gt 0', async () => {
      await assertRevert(
        depositSecurityModule.setMinDepositBlockDistance(0, { from: owner }),
        'invalid value for minDepositBlockDistance: must be greater then 0'
      )
    })
    it('setMinDepositBlockDistance', async () => {
>>>>>>> 30674426
      const newMinDepositBlockDistance = MIN_DEPOSIT_BLOCK_DISTANCE + 1
      assert.notEqual(
        await depositSecurityModule.getMinDepositBlockDistance(),
        newMinDepositBlockDistance,
        'invariant failed: minDepositBlockDistance'
      )
      const tx = await depositSecurityModule.setMinDepositBlockDistance(newMinDepositBlockDistance, { from: owner })
      assert.equal(
        await depositSecurityModule.getMinDepositBlockDistance(),
        newMinDepositBlockDistance,
        'invalid result: setMinDepositBlockDistance'
      )
      assertEvent(tx, 'MinDepositBlockDistanceChanged', {
        expectedArgs: { newValue: newMinDepositBlockDistance }
      })
    })
    it('setMinDepositBlockDistance reverts if called not by owner', async () => {
      const newMinDepositBlockDistance = MIN_DEPOSIT_BLOCK_DISTANCE + 1
      await assertRevert(depositSecurityModule.setMinDepositBlockDistance(newMinDepositBlockDistance, { from: stranger }))
    })
  })
  describe('canDeposit', () => {
    it('true if not paused and quorum > 0 and currentBlock - lastDepositBlock >= minDepositBlockDistance', async () => {
      const MAX_DEPOSITS = 24
      const KEYS_OP_INDEX = 12
      const DEPOSIT_ROOT = '0xd151867719c94ad8458feaf491809f9bc8096c702a72747403ecaac30c179137'

      await depositSecurityModule.addGuardian(GUARDIAN1, 1, { from: owner })

      assert.equal(await depositSecurityModule.isPaused(), false, 'invariant failed: isPaused')
      assert.isTrue((await depositSecurityModule.getGuardianQuorum()) > 0, 'invariant failed: quorum > 0')

      const signatures = [
        signDepositData(ATTEST_MESSAGE_PREFIX, DEPOSIT_ROOT, KEYS_OP_INDEX, block.number, block.hash, GUARDIAN_PRIVATE_KEYS[GUARDIAN1])
      ]
      await depositSecurityModule.depositBufferedEther(MAX_DEPOSITS, DEPOSIT_ROOT, KEYS_OP_INDEX, block.number, block.hash, signatures)

      const lastDepositBlockNumber = await web3.eth.getBlockNumber()
      await waitBlocks(2 * MIN_DEPOSIT_BLOCK_DISTANCE)

      const currentBlockNumber = await web3.eth.getBlockNumber()
      const minDepositBlockDistance = await depositSecurityModule.getMinDepositBlockDistance()

      assert.isTrue(currentBlockNumber - lastDepositBlockNumber >= minDepositBlockDistance)
      assert.isTrue(await depositSecurityModule.canDeposit())
    })
    it('false if paused and quorum > 0 and currentBlock - lastDepositBlock >= minDepositBlockDistance', async () => {
      const MAX_DEPOSITS = 24
      const KEYS_OP_INDEX = 12
      const DEPOSIT_ROOT = '0xd151867719c94ad8458feaf491809f9bc8096c702a72747403ecaac30c179137'

      await depositSecurityModule.addGuardians([GUARDIAN1, guardian], 1, { from: owner })
      assert.isTrue((await depositSecurityModule.getGuardianQuorum()) > 0, 'invariant failed: quorum > 0')

      const signatures = [
        signDepositData(ATTEST_MESSAGE_PREFIX, DEPOSIT_ROOT, KEYS_OP_INDEX, block.number, block.hash, GUARDIAN_PRIVATE_KEYS[GUARDIAN1])
      ]
      await depositSecurityModule.depositBufferedEther(MAX_DEPOSITS, DEPOSIT_ROOT, KEYS_OP_INDEX, block.number, block.hash, signatures)

      const lastDepositBlockNumber = await web3.eth.getBlockNumber()
      await waitBlocks(2 * MIN_DEPOSIT_BLOCK_DISTANCE)

      const minDepositBlockDistance = await depositSecurityModule.getMinDepositBlockDistance()

      assert.isTrue(block.number - lastDepositBlockNumber >= minDepositBlockDistance)

      const sig = signPauseData(PAUSE_MESSAGE_PREFIX, block.number, GUARDIAN_PRIVATE_KEYS[GUARDIAN1])
      await depositSecurityModule.pauseDeposits(block.number, sig, { from: guardian })
      assert.isTrue(await depositSecurityModule.isPaused(), 'invariant failed: isPaused')
      assert.isFalse(await depositSecurityModule.canDeposit())
    })
    it('false if not paused and quorum == 0 and currentBlock - lastDepositBlock >= minDepositBlockDistance', async () => {
      const MAX_DEPOSITS = 24
      const KEYS_OP_INDEX = 12
      const DEPOSIT_ROOT = '0xd151867719c94ad8458feaf491809f9bc8096c702a72747403ecaac30c179137'

      await depositSecurityModule.addGuardians([GUARDIAN1, guardian], 1, { from: owner })
      assert.isTrue((await depositSecurityModule.getGuardianQuorum()) > 0, 'invariant failed: quorum > 0')

      const signatures = [
        signDepositData(ATTEST_MESSAGE_PREFIX, DEPOSIT_ROOT, KEYS_OP_INDEX, block.number, block.hash, GUARDIAN_PRIVATE_KEYS[GUARDIAN1])
      ]
      await depositSecurityModule.depositBufferedEther(MAX_DEPOSITS, DEPOSIT_ROOT, KEYS_OP_INDEX, block.number, block.hash, signatures)

      const lastDepositBlockNumber = await web3.eth.getBlockNumber()
      await waitBlocks(2 * MIN_DEPOSIT_BLOCK_DISTANCE)

      const currentBlockNumber = await web3.eth.getBlockNumber()
      const minDepositBlockDistance = await depositSecurityModule.getMinDepositBlockDistance()

      assert.isTrue(currentBlockNumber - lastDepositBlockNumber >= minDepositBlockDistance)
      await depositSecurityModule.setGuardianQuorum(0, { from: owner })
      assert.equal(await depositSecurityModule.getGuardianQuorum(), 0, 'invariant failed: quorum == 0')
      assert.isFalse(await depositSecurityModule.canDeposit())
    })
    it('false if not paused and quorum > 0 and currentBlock - lastDepositBlock < minDepositBlockDistance', async () => {
      const MAX_DEPOSITS = 24
      const KEYS_OP_INDEX = 12
      const DEPOSIT_ROOT = '0xd151867719c94ad8458feaf491809f9bc8096c702a72747403ecaac30c179137'

      await depositSecurityModule.addGuardian(GUARDIAN1, 1, { from: owner })

      assert.equal(await depositSecurityModule.isPaused(), false, 'invariant failed: isPaused')
      assert.isTrue((await depositSecurityModule.getGuardianQuorum()) > 0, 'invariant failed: quorum > 0')

      const signatures = [
        signDepositData(ATTEST_MESSAGE_PREFIX, DEPOSIT_ROOT, KEYS_OP_INDEX, block.number, block.hash, GUARDIAN_PRIVATE_KEYS[GUARDIAN1])
      ]
      await depositSecurityModule.depositBufferedEther(MAX_DEPOSITS, DEPOSIT_ROOT, KEYS_OP_INDEX, block.number, block.hash, signatures)

      const lastDepositBlockNumber = await web3.eth.getBlockNumber()
      await waitBlocks(Math.floor(MIN_DEPOSIT_BLOCK_DISTANCE / 2))

      const currentBlockNumber = await web3.eth.getBlockNumber()
      const minDepositBlockDistance = await depositSecurityModule.getMinDepositBlockDistance()

      assert.isTrue(currentBlockNumber - lastDepositBlockNumber < minDepositBlockDistance)
      assert.isFalse(await depositSecurityModule.canDeposit())
    })
  })
})<|MERGE_RESOLUTION|>--- conflicted
+++ resolved
@@ -624,21 +624,17 @@
         expectedArgs: { newValue: newNodeOperatorsRegistry.address }
       })
     })
-<<<<<<< HEAD
     it('setNodeOperatorsRegistry reverts if called not by owner', async () => {
       const newNodeOperatorsRegistry = await NodeOperatorsRegistryMockForSecurityModule.new()
       await assertRevert(depositSecurityModule.setNodeOperatorsRegistry(newNodeOperatorsRegistry.address, { from: stranger }))
     })
-    it('setPauseIntentValidityPeriodBlocks sets new value for pauseIntentValidityPeriodBlocks if called by owner', async () => {
-=======
     it('pauseIntentValidityPeriodBlocks should be gt 0', async () => {
       await assertRevert(
         depositSecurityModule.setPauseIntentValidityPeriodBlocks(0, { from: owner }),
         'invalid value for pauseIntentValidityPeriodBlocks: must be greater then 0'
       )
     })
-    it('setPauseIntentValidityPeriodBlocks', async () => {
->>>>>>> 30674426
+    it('setPauseIntentValidityPeriodBlocks sets new value for pauseIntentValidityPeriodBlocks if called by owner', async () => {
       const newPauseIntentValidityPeriodBlocks = PAUSE_INTENT_VALIDITY_PERIOD_BLOCKS + 1
       assert.notEqual(
         await depositSecurityModule.getPauseIntentValidityPeriodBlocks(),
@@ -668,21 +664,17 @@
         expectedArgs: { newValue: newMaxDeposits }
       })
     })
-<<<<<<< HEAD
     it('setMaxDeposits reverts if called not by owner', async () => {
       const newMaxDeposits = MAX_DEPOSITS_PER_BLOCK + 1
       await assertRevert(depositSecurityModule.setMaxDeposits(newMaxDeposits, { from: stranger }))
     })
-    it('setMinDepositBlockDistance sets new value for minDepositBlockDistance if called by owner', async () => {
-=======
     it('minDepositBlockDistance should be gt 0', async () => {
       await assertRevert(
         depositSecurityModule.setMinDepositBlockDistance(0, { from: owner }),
         'invalid value for minDepositBlockDistance: must be greater then 0'
       )
     })
-    it('setMinDepositBlockDistance', async () => {
->>>>>>> 30674426
+    it('setMinDepositBlockDistance sets new value for minDepositBlockDistance if called by owner', async () => {
       const newMinDepositBlockDistance = MIN_DEPOSIT_BLOCK_DISTANCE + 1
       assert.notEqual(
         await depositSecurityModule.getMinDepositBlockDistance(),
