--- conflicted
+++ resolved
@@ -1,9 +1,5 @@
-<<<<<<< HEAD
-const { ZERO_ADDRESS } = require('@aragon/contract-helpers-test')
-=======
 const { artifacts, contract, web3 } = require('hardhat')
 const { ZERO_ADDRESS } = require('../../helpers/constants')
->>>>>>> b6093065
 const { assert } = require('../../helpers/assert')
 const { hex } = require('../../helpers/utils')
 const {
@@ -191,11 +187,7 @@
     getLidoAndStakingRouter = deployMockLidoAndStakingRouter,
     getLegacyOracle = deployMockLegacyOracle,
     lidoLocatorAddr: lidoLocatorAddrArg,
-<<<<<<< HEAD
-    legacyOracleAddr: legacyOracleAddrArg
-=======
     legacyOracleAddr: legacyOracleAddrArg,
->>>>>>> b6093065
   } = {}
 ) {
   const locatorAddr = (await deployLocatorWithDummyAddressesImplementation(admin)).address
@@ -244,11 +236,7 @@
     legacyOracle,
     oracle,
     consensus,
-<<<<<<< HEAD
-    oracleReportSanityChecker
-=======
     oracleReportSanityChecker,
->>>>>>> b6093065
   }
 }
 
@@ -268,17 +256,10 @@
     await oracle.grantRole(await oracle.SUBMIT_DATA_ROLE(), dataSubmitter, { from: admin })
   }
 
-<<<<<<< HEAD
-  assert.equal(+(await oracle.EXTRA_DATA_FORMAT_EMPTY()), EXTRA_DATA_FORMAT_EMPTY)
-  assert.equal(+(await oracle.EXTRA_DATA_FORMAT_LIST()), EXTRA_DATA_FORMAT_LIST)
-  assert.equal(+(await oracle.EXTRA_DATA_TYPE_STUCK_VALIDATORS()), EXTRA_DATA_TYPE_STUCK_VALIDATORS)
-  assert.equal(+(await oracle.EXTRA_DATA_TYPE_EXITED_VALIDATORS()), EXTRA_DATA_TYPE_EXITED_VALIDATORS)
-=======
   assert.equals(await oracle.EXTRA_DATA_FORMAT_EMPTY(), EXTRA_DATA_FORMAT_EMPTY)
   assert.equals(await oracle.EXTRA_DATA_FORMAT_LIST(), EXTRA_DATA_FORMAT_LIST)
   assert.equals(await oracle.EXTRA_DATA_TYPE_STUCK_VALIDATORS(), EXTRA_DATA_TYPE_STUCK_VALIDATORS)
   assert.equals(await oracle.EXTRA_DATA_TYPE_EXITED_VALIDATORS(), EXTRA_DATA_TYPE_EXITED_VALIDATORS)
->>>>>>> b6093065
 
   return initTx
 }
@@ -428,42 +409,5 @@
         from: admin,
       })
     })
-
-    it('reverts if lido locator address is zero', async () => {
-      await assert.reverts(
-        deployAccountingOracleSetup(admin, { lidoLocatorAddr: ZERO_ADDRESS }),
-        'LidoLocatorCannotBeZero()'
-      )
-    })
-
-    it('reverts if legacy oracle address is zero', async () => {
-      await assert.reverts(
-        deployAccountingOracleSetup(admin, { legacyOracleAddr: ZERO_ADDRESS }),
-        'LegacyOracleCannotBeZero()'
-      )
-    })
-
-    it('initialize reverts if admin address is zero', async () => {
-      const { consensus } = await deployAccountingOracleSetup(admin)
-      await assert.reverts(
-        oracle.initialize(ZERO_ADDRESS, consensus.address, CONSENSUS_VERSION, { from: admin }),
-        'AdminCannotBeZero()'
-      )
-    })
-
-    it('initializeWithoutMigration reverts if admin address is zero', async () => {
-      const { consensus } = await deployAccountingOracleSetup(admin)
-      const { refSlot } = await consensus.getCurrentFrame()
-      await assert.reverts(
-        oracle.initializeWithoutMigration(ZERO_ADDRESS, consensus.address, CONSENSUS_VERSION, refSlot, { from: admin }),
-        'AdminCannotBeZero()'
-      )
-    })
-
-    it('initializeWithoutMigration succeeds', async () => {
-      const deployed = await deployAccountingOracleSetup(admin)
-      const { refSlot } = await deployed.consensus.getCurrentFrame()
-      await deployed.oracle.initializeWithoutMigration(admin, deployed.consensus.address, CONSENSUS_VERSION, refSlot, { from: admin })
-    })
   })
 })