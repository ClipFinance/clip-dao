--- conflicted
+++ resolved
@@ -1,11 +1,3 @@
-<<<<<<< HEAD
-const { assert } = require('../../helpers/assert')
-const { hex, strip0x } = require('../../helpers/utils')
-const { ZERO_ADDRESS } = require('@aragon/contract-helpers-test')
-const {
-  updateLocatorImplementation,
-  deployLocatorWithDummyAddressesImplementation
-=======
 const { contract, artifacts, web3 } = require('hardhat')
 const { assert } = require('../../helpers/assert')
 const { hex, strip0x } = require('../../helpers/utils')
@@ -13,7 +5,6 @@
 const {
   updateLocatorImplementation,
   deployLocatorWithDummyAddressesImplementation,
->>>>>>> b6093065
 } = require('../../helpers/locator-deploy')
 
 const {
@@ -29,11 +20,7 @@
   computeTimestampAtEpoch,
   ZERO_HASH,
   CONSENSUS_VERSION,
-<<<<<<< HEAD
-  deployHashConsensus
-=======
   deployHashConsensus,
->>>>>>> b6093065
 } = require('./hash-consensus-deploy.test')
 
 const ValidatorsExitBusOracle = artifacts.require('ValidatorsExitBusTimeTravellable')
@@ -90,11 +77,7 @@
   encodeExitRequestHex,
   encodeExitRequestsDataList,
   deployExitBusOracle,
-<<<<<<< HEAD
-  deployOracleReportSanityCheckerForExitBus
-=======
   deployOracleReportSanityCheckerForExitBus,
->>>>>>> b6093065
 }
 async function deployOracleReportSanityCheckerForExitBus(lidoLocator, admin) {
   const maxValidatorExitRequestsPerReport = 2000
@@ -109,11 +92,7 @@
     limitsList,
     managersRoster,
     {
-<<<<<<< HEAD
-      from: admin
-=======
       from: admin,
->>>>>>> b6093065
     }
   )
   return oracleReportSanityChecker
@@ -126,11 +105,7 @@
     lastProcessingRefSlot = 0,
     resumeAfterDeploy = false,
     pauser = ZERO_ADDRESS,
-<<<<<<< HEAD
-    resumer = ZERO_ADDRESS
-=======
     resumer = ZERO_ADDRESS,
->>>>>>> b6093065
   } = {}
 ) {
   const locator = (await deployLocatorWithDummyAddressesImplementation(admin)).address
@@ -139,17 +114,13 @@
 
   const { consensus } = await deployHashConsensus(admin, {
     epochsPerFrame: EPOCHS_PER_FRAME,
-    reportProcessor: oracle
+    reportProcessor: oracle,
   })
 
   const oracleReportSanityChecker = await deployOracleReportSanityCheckerForExitBus(locator, admin)
   await updateLocatorImplementation(locator, admin, {
     validatorsExitBusOracle: oracle.address,
-<<<<<<< HEAD
-    oracleReportSanityChecker: oracleReportSanityChecker.address
-=======
     oracleReportSanityChecker: oracleReportSanityChecker.address,
->>>>>>> b6093065
   })
 
   const initTx = await oracle.initialize(
@@ -167,20 +138,12 @@
   assert.emits(initTx, 'RoleGranted', {
     role: await consensus.DEFAULT_ADMIN_ROLE(),
     account: admin,
-<<<<<<< HEAD
-    sender: admin
-=======
     sender: admin,
->>>>>>> b6093065
   })
 
   assert.emits(initTx, 'ConsensusHashContractSet', {
     addr: consensus.address,
-<<<<<<< HEAD
-    prevAddr: ZERO_ADDRESS
-=======
     prevAddr: ZERO_ADDRESS,
->>>>>>> b6093065
   })
 
   assert.emits(initTx, 'ConsensusVersionSet', { version: CONSENSUS_VERSION, prevVersion: 0 })
@@ -194,11 +157,7 @@
     await oracle.grantRole(await oracle.SUBMIT_DATA_ROLE(), dataSubmitter, { from: admin })
   }
 
-<<<<<<< HEAD
-  assert.equal(+(await oracle.DATA_FORMAT_LIST()), DATA_FORMAT_LIST)
-=======
   assert.equals(await oracle.DATA_FORMAT_LIST(), DATA_FORMAT_LIST)
->>>>>>> b6093065
 
   if (resumeAfterDeploy) {
     await oracle.resume({ from: admin })
@@ -220,31 +179,18 @@
 
     it('mock time-travellable setup is correct', async () => {
       const time1 = +(await consensus.getTime())
-<<<<<<< HEAD
-      assert.equal(+(await oracle.getTime()), time1)
-=======
       assert.equals(await oracle.getTime(), time1)
->>>>>>> b6093065
 
       await consensus.advanceTimeBy(SECONDS_PER_SLOT)
       const time2 = +(await consensus.getTime())
       assert.equal(time2, time1 + SECONDS_PER_SLOT)
-<<<<<<< HEAD
-      assert.equal(+(await oracle.getTime()), time2)
-=======
       assert.equals(await oracle.getTime(), time2)
->>>>>>> b6093065
     })
 
     it('initial configuration is correct', async () => {
       assert.equal(await oracle.getConsensusContract(), consensus.address)
-<<<<<<< HEAD
-      assert.equal(+(await oracle.getConsensusVersion()), CONSENSUS_VERSION)
-      assert.equal(+(await oracle.SECONDS_PER_SLOT()), SECONDS_PER_SLOT)
-=======
       assert.equals(await oracle.getConsensusVersion(), CONSENSUS_VERSION)
       assert.equals(await oracle.SECONDS_PER_SLOT(), SECONDS_PER_SLOT)
->>>>>>> b6093065
       assert.equal(await oracle.isPaused(), true)
     })
 
