--- conflicted
+++ resolved
@@ -100,12 +100,6 @@
   return oracleReportSanityChecker.address
 }
 
-<<<<<<< HEAD
-async function deployExitBusOracle(
-  admin,
-  { dataSubmitter = null, lastProcessingRefSlot = 0, resumeAfterDeploy = false } = {}
-) {
-=======
 async function deployExitBusOracle(admin, {
   dataSubmitter = null,
   lastProcessingRefSlot = 0,
@@ -113,7 +107,6 @@
   pauser = ZERO_ADDRESS,
   resumer = ZERO_ADDRESS,
 } = {}) {
->>>>>>> 3e2803fe
   const locator = (await deployLocatorWithDummyAddressesImplementation(admin)).address
 
   const oracle = await ValidatorsExitBusOracle.new(SECONDS_PER_SLOT, GENESIS_TIME, locator, { from: admin })
@@ -129,12 +122,7 @@
     oracleReportSanityChecker: oracleReportSanityChecker
   })
 
-<<<<<<< HEAD
-  const initTx = await oracle.initialize(admin, consensus.address, CONSENSUS_VERSION, lastProcessingRefSlot, {
-    from: admin
-  })
-=======
-  const tx = await oracle.initialize(
+  const initTx = await oracle.initialize(
     admin,
     pauser,
     resumer,
@@ -143,7 +131,6 @@
     lastProcessingRefSlot,
     {from: admin}
   )
->>>>>>> 3e2803fe
 
   assert.emits(initTx, 'ContractVersionSet', { version: 1 })
 
