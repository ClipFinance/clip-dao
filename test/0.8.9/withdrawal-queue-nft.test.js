const { contract, ethers, web3, artifacts } = require('hardhat')
const { ZERO_ADDRESS } = require('@aragon/contract-helpers-test')

const { ETH, StETH, shareRate, shares } = require('../helpers/utils')
const { assert } = require('../helpers/assert')
const { EvmSnapshot, setBalance } = require('../helpers/blockchain')

const ERC721ReceiverMock = artifacts.require('ERC721ReceiverMock')

const {
  deployWithdrawalQueue,
  QUEUE_NAME,
  QUEUE_SYMBOL,
  NFT_DESCRIPTOR_BASE_URI,
} = require('./withdrawal-queue-deploy.test')

contract('WithdrawalQueue', ([owner, stranger, daoAgent, user, tokenUriManager, recipient]) => {
  let withdrawalQueue, steth, nftDescriptor, erc721ReceiverMock

  const manageTokenUriRoleKeccak156 = web3.utils.keccak256('MANAGE_TOKEN_URI_ROLE')
  const snapshot = new EvmSnapshot(ethers.provider)

  before('Deploy', async () => {
    const deployed = await deployWithdrawalQueue({
      stethOwner: owner,
      queueAdmin: daoAgent,
      queuePauser: daoAgent,
      queueResumer: daoAgent,
      queueFinalizer: daoAgent,
    })

    steth = deployed.steth
    withdrawalQueue = deployed.withdrawalQueue
    nftDescriptor = deployed.nftDescriptor
    erc721ReceiverMock = await ERC721ReceiverMock.new({ from: owner })

    await steth.setTotalPooledEther(ETH(600))
    // we need 1 ETH additionally to pay gas on finalization because coverage ignores gasPrice=0
    await setBalance(steth.address, ETH(600 + 1))
    await steth.mintShares(user, shares(1))
    await steth.approve(withdrawalQueue.address, StETH(300), { from: user })
    await withdrawalQueue.grantRole(manageTokenUriRoleKeccak156, tokenUriManager, { from: daoAgent })

    await snapshot.make()
  })

  afterEach(async () => {
    await snapshot.rollback()
  })

  it('Initial properties', async () => {
    assert.equals(await withdrawalQueue.isPaused(), false)
    assert.equals(await withdrawalQueue.getLastRequestId(), 0)
    assert.equals(await withdrawalQueue.getLastFinalizedRequestId(), 0)
    assert.equals(await withdrawalQueue.getLastCheckpointIndex(), 0)
    assert.equals(await withdrawalQueue.unfinalizedStETH(), StETH(0))
    assert.equals(await withdrawalQueue.unfinalizedRequestNumber(), 0)
    assert.equals(await withdrawalQueue.getLockedEtherAmount(), ETH(0))
  })

  context('constructor', () => {
    it('should set name and symbol', async function () {
      assert.equals(await withdrawalQueue.name(), QUEUE_NAME)
      assert.equals(await withdrawalQueue.symbol(), QUEUE_SYMBOL)
    })
  })

  context('supportsInterface', () => {
    it('supports ERC165', async () => {
      assert.isTrue(await withdrawalQueue.supportsInterface('0x01ffc9a7'))
    })

    it('supports ERC721', async () => {
      assert.isTrue(await withdrawalQueue.supportsInterface('0x80ac58cd'))
    })

    it('supports ERC721Metadata', async () => {
      assert.isTrue(await withdrawalQueue.supportsInterface('0x5b5e139f'))
    })

    it('not supports interface not supported', async () => {
      assert.isFalse(await withdrawalQueue.supportsInterface('0x12345678'))
    })
  })

  context('name', () => {
    it('returns name', async () => {
      assert.equals(await withdrawalQueue.name(), QUEUE_NAME)
    })
  })

  context('symbol', () => {
    it('returns symbol', async () => {
      assert.equals(await withdrawalQueue.symbol(), QUEUE_SYMBOL)
    })
  })

  context('tokenURI', () => {
    const requestId = 1
    const baseTokenUri = 'https://example.com'

    beforeEach(async function () {
      await withdrawalQueue.requestWithdrawals([ETH(25), ETH(25)], user, { from: user })
    })

    it('returns tokenURI without nftDescriptor', async () => {
<<<<<<< HEAD
      await withdrawalQueue.setBaseURI(baseTokenUri, { from: tokenUriManager })
      assert.equals(
        await withdrawalQueue.tokenURI(1),
        `${baseTokenUri}/${requestId}?requested=${ETH(25)}&created_at=${
          (await withdrawalQueue.getWithdrawalStatus([1]))[0].timestamp
        }`
      )
    })

    it('correct tokenURI after finalization', async () => {
      await withdrawalQueue.setBaseURI(baseTokenUri, { from: tokenUriManager })

      await withdrawalQueue.finalize([1], shareRate(300), { from: daoAgent, value: ETH(25) })

      assert.equals(
        await withdrawalQueue.tokenURI(1),
        `${baseTokenUri}/${requestId}?requested=${ETH(25)}&created_at=${
          (await withdrawalQueue.getWithdrawalStatus([1]))[0].timestamp
        }&finalized=${(await withdrawalQueue.getClaimableEther([1], [1]))[0]}`
      )
    })

    it('correct tokenURI after finalization with discount', async () => {
      await withdrawalQueue.setBaseURI(baseTokenUri, { from: tokenUriManager })

      const batch = await withdrawalQueue.prefinalize([1], shareRate(1))
      await withdrawalQueue.finalize([1], shareRate(1), { from: daoAgent, value: batch.ethToLock })

      assert.equals(
        await withdrawalQueue.tokenURI(1),
        `${baseTokenUri}/${requestId}?requested=${ETH(25)}&created_at=${
          (await withdrawalQueue.getWithdrawalStatus([1]))[0].timestamp
        }&finalized=${batch.sharesToBurn}`
      )
=======
      const tx = await withdrawalQueue.setBaseURI(baseTokenUri, { from: tokenUriManager })
      assert.emits(tx, 'BaseURISet', { baseURI: baseTokenUri })
      assert.equals(await withdrawalQueue.tokenURI(1), `${baseTokenUri}${requestId}`)
>>>>>>> a817df42
    })

    it('returns tokenURI without nftDescriptor and baseUri', async () => {
      assert.equals(await withdrawalQueue.tokenURI(1), '')
    })

    it('returns tokenURI with nftDescriptor', async () => {
      const tx = await withdrawalQueue.setNFTDescriptorAddress(nftDescriptor.address, { from: tokenUriManager })
      assert.emits(tx, 'NftDescriptorAddressSet', { nftDescriptorAddress: nftDescriptor.address })
      assert.equals(await withdrawalQueue.tokenURI(1), `${NFT_DESCRIPTOR_BASE_URI}${requestId}`)
    })

    it('revert on invalid token id', async () => {
      await assert.reverts(withdrawalQueue.tokenURI(0), 'InvalidRequestId(0)')
    })

    it('should set baseURI and return', async () => {
      const tx = await withdrawalQueue.setBaseURI(baseTokenUri, { from: tokenUriManager })
      assert.emits(tx, 'BaseURISet', { baseURI: baseTokenUri })
      assert.equals(await withdrawalQueue.getBaseURI(), baseTokenUri)
    })

    it('should set nftDescriptorAddress and return', async () => {
      const tx = await withdrawalQueue.setNFTDescriptorAddress(nftDescriptor.address, { from: tokenUriManager })
      assert.emits(tx, 'NftDescriptorAddressSet', { nftDescriptorAddress: nftDescriptor.address })
      assert.equals(await withdrawalQueue.getNFTDescriptorAddress(), nftDescriptor.address)
    })
  })

  context('balanceOf', () => {
    it('should return 0 for not existing', async () => {
      assert.equals(await withdrawalQueue.balanceOf(stranger), 0)
    })

    it('should return 1 after request', async () => {
      await withdrawalQueue.requestWithdrawals([ETH(25)], user, { from: user })
      assert.equals(await withdrawalQueue.balanceOf(user), 1)
    })

    it('should return 2 after request', async () => {
      await withdrawalQueue.requestWithdrawals([ETH(25), ETH(25)], user, { from: user })
      assert.equals(await withdrawalQueue.balanceOf(user), 2)
    })

    it('should return 0 after claim', async () => {
      await withdrawalQueue.requestWithdrawals([ETH(25)], user, { from: user })
      assert.equals(await withdrawalQueue.balanceOf(user), 1)

      const batch = await withdrawalQueue.prefinalize([1], shareRate(1))
      await withdrawalQueue.finalize([1], shareRate(1), { from: daoAgent, value: batch.ethToLock })
      await withdrawalQueue.claimWithdrawal(1, { from: user })

      assert.equals(await withdrawalQueue.balanceOf(user), 0)
    })

    it('should revert with ZeroAddress', async () => {
      await assert.reverts(withdrawalQueue.balanceOf(ZERO_ADDRESS), `InvalidOwnerAddress("${ZERO_ADDRESS}")`)
    })
  })

  context('ownerOf', () => {
    it('should revert when token id is 0', async () => {
      await assert.reverts(withdrawalQueue.ownerOf(0), `InvalidRequestId(0)`)
    })

    it('should revert with not existing', async () => {
      await assert.reverts(withdrawalQueue.ownerOf(1), 'InvalidRequestId(1)')
    })
    it('should return owner after request', async () => {
      await withdrawalQueue.requestWithdrawals([ETH(25)], user, { from: user })
      assert.equals(await withdrawalQueue.ownerOf(1), user)
    })

    it('should revert after claim', async () => {
      await withdrawalQueue.requestWithdrawals([ETH(25)], user, { from: user })
      assert.equals(await withdrawalQueue.ownerOf(1), user)

      const batch = await withdrawalQueue.prefinalize([1], shareRate(1))
      await withdrawalQueue.finalize([1], shareRate(1), { from: daoAgent, value: batch.ethToLock })
      await withdrawalQueue.claimWithdrawal(1, { from: user })

      await assert.reverts(withdrawalQueue.ownerOf(1), 'RequestAlreadyClaimed(1)')
    })
  })

  context('approve()', () => {
    let tokenId1
    beforeEach(async () => {
      await snapshot.rollback()
      const requestIds = await withdrawalQueue.requestWithdrawals.call([ETH(25), ETH(25)], user, { from: user })
      await withdrawalQueue.requestWithdrawals([ETH(25), ETH(25)], user, { from: user })
      tokenId1 = requestIds[0]
    })

    it('reverts with message "ApprovalToOwner()" when approval for owner address', async () => {
      await assert.reverts(withdrawalQueue.approve(user, tokenId1, { from: user }), 'ApprovalToOwner()')
    })

    it('reverts with message "NotOwnerOrApprovedForAll()" when called noy by owner', async () => {
      await assert.reverts(
        withdrawalQueue.approve(recipient, tokenId1, { from: stranger }),
        `NotOwnerOrApprovedForAll("${stranger}")`
      )
    })

    it('sets approval for address and transfer by approved', async () => {
      const tx = await withdrawalQueue.approve(recipient, tokenId1, { from: user })
      assert.equal(await withdrawalQueue.getApproved(tokenId1), recipient)

      assert.emits(tx, 'Approval', { owner: user, approved: recipient, tokenId: tokenId1 })

      await withdrawalQueue.transferFrom(user, recipient, tokenId1, { from: recipient })
      assert.equals(await withdrawalQueue.ownerOf(tokenId1), recipient)
    })

    it('approval can be revoked', async () => {
      const tx1 = await withdrawalQueue.approve(recipient, tokenId1, { from: user })
      assert.equal(await withdrawalQueue.getApproved(tokenId1), recipient)

      assert.emits(tx1, 'Approval', { owner: user, approved: recipient, tokenId: tokenId1 })

      const tx2 = await withdrawalQueue.approve(ZERO_ADDRESS, tokenId1, { from: user })
      assert.equal(await withdrawalQueue.getApproved(tokenId1), ZERO_ADDRESS)

      assert.emits(tx2, 'Approval', { owner: user, approved: ZERO_ADDRESS, tokenId: tokenId1 })

      await assert.reverts(
        withdrawalQueue.transferFrom(user, recipient, tokenId1, { from: recipient }),
        'NotOwnerOrApproved',
        [`"${recipient}"`]
      )
    })
  })

  context('getApproved', () => {
    it('should revert with invalid request id', async () => {
      await assert.reverts(withdrawalQueue.getApproved(1), 'InvalidRequestId(1)')
    })

    it('should return zero address for not approved', async () => {
      await withdrawalQueue.requestWithdrawals([ETH(25)], user, { from: user })
      assert.equals(await withdrawalQueue.getApproved(1), ZERO_ADDRESS)
    })

    it('should return approved address', async () => {
      await withdrawalQueue.requestWithdrawals([ETH(25)], user, { from: user })
      const tx = await withdrawalQueue.approve(stranger, 1, { from: user })
      assert.emits(tx, 'Approval', { owner: user, approved: stranger, tokenId: 1 })
      assert.equals(await withdrawalQueue.getApproved(1), stranger)
    })
  })

  context('setApprovalForAll()', () => {
    let tokenId1, tokenId2
    beforeEach(async () => {
      await snapshot.rollback()
      const requestIds = await withdrawalQueue.requestWithdrawals.call([ETH(25), ETH(25)], user, {
        from: user,
      })
      tokenId1 = requestIds[0]
      tokenId2 = requestIds[1]
      await withdrawalQueue.requestWithdrawals([ETH(25), ETH(25)], user, { from: user })
    })

    it('reverts with message "ApproveToCaller()" when owner equal to operator', async () => {
      await assert.reverts(withdrawalQueue.setApprovalForAll(user, true, { from: user }), 'ApproveToCaller()')
    })

    it('approvalForAll allows transfer', async () => {
      const tx = await withdrawalQueue.setApprovalForAll(recipient, true, { from: user })
      assert.emits(tx, 'ApprovalForAll', { owner: user, operator: recipient, approved: true })
      assert.isTrue(await withdrawalQueue.isApprovedForAll(user, recipient))

      await withdrawalQueue.transferFrom(user, recipient, tokenId1, { from: recipient })
      await withdrawalQueue.transferFrom(user, recipient, tokenId2, { from: recipient })

      assert.equals(await withdrawalQueue.ownerOf(tokenId1), recipient)
      assert.equals(await withdrawalQueue.ownerOf(tokenId2), recipient)
    })

    it('approvalForAll can be revoked', async () => {
      const tx1 = await withdrawalQueue.setApprovalForAll(recipient, true, { from: user })
      assert.emits(tx1, 'ApprovalForAll', { owner: user, operator: recipient, approved: true })
      assert.isTrue(await withdrawalQueue.isApprovedForAll(user, recipient))

      const tx2 = await withdrawalQueue.setApprovalForAll(recipient, false, { from: user })
      assert.emits(tx2, 'ApprovalForAll', { owner: user, operator: recipient, approved: false })
      assert.isFalse(await withdrawalQueue.isApprovedForAll(user, recipient))

      await assert.reverts(
        withdrawalQueue.transferFrom(user, recipient, tokenId2, { from: recipient }),
        'NotOwnerOrApproved',
        [`"${recipient}"`]
      )
    })
  })

  context('isApprovedForAll', () => {
    it('should return false for not approved', async () => {
      assert.isFalse(await withdrawalQueue.isApprovedForAll(user, stranger))
    })

    it('should return true for approved', async () => {
      await withdrawalQueue.setApprovalForAll(stranger, true, { from: user })
      assert.isTrue(await withdrawalQueue.isApprovedForAll(user, stranger))
    })
  })

  context('safeTransferFrom(address,address,uint256)', () => {
    let requestIds
    beforeEach(async () => {
      requestIds = await withdrawalQueue.requestWithdrawals.call([ETH(25), ETH(25)], user, {
        from: user,
      })
      const tx = await withdrawalQueue.requestWithdrawals([ETH(25), ETH(25)], user, { from: user })
      assert.emits(tx, 'Transfer', {
        from: ZERO_ADDRESS,
        to: user,
        tokenId: requestIds[0],
      })
      assert.emits(tx, 'Transfer', {
        from: ZERO_ADDRESS,
        to: user,
        tokenId: requestIds[1],
      })
    })

    it('reverts with message "NotOwnerOrApproved()" when approvalNotSet and not owner', async () => {
      await assert.reverts(
        withdrawalQueue.safeTransferFrom(user, recipient, requestIds[0], {
          from: stranger,
        }),
        `NotOwnerOrApproved("${stranger}")`
      )
    })

    it('transfers if called by owner', async () => {
      assert.notEqual(await withdrawalQueue.ownerOf(requestIds[0]), recipient)
      const tx = await withdrawalQueue.safeTransferFrom(user, recipient, requestIds[0], {
        from: user,
      })
      assert.emits(tx, 'Transfer', {
        from: user,
        to: recipient,
        tokenId: requestIds[0],
      })
      assert.equal(await withdrawalQueue.ownerOf(requestIds[0]), recipient)
    })

    it('transfers if token approval set', async () => {
      const approve_tx = await withdrawalQueue.approve(recipient, requestIds[0], { from: user })
      assert.emits(approve_tx, 'Approval', { owner: user, approved: recipient, tokenId: requestIds[0] })

      assert.notEqual(await withdrawalQueue.ownerOf(requestIds[0]), recipient)
      const tx = await withdrawalQueue.safeTransferFrom(user, recipient, requestIds[0], {
        from: recipient,
      })
      assert.emits(tx, 'Transfer', {
        from: user,
        to: recipient,
        tokenId: requestIds[0],
      })
      assert.equal(await withdrawalQueue.ownerOf(requestIds[0]), recipient)
    })

    it('transfers if operator approval set', async () => {
      await withdrawalQueue.setApprovalForAll(recipient, true, { from: user })
      assert.notEqual(await withdrawalQueue.ownerOf(requestIds[0]), recipient)
      assert.notEqual(await withdrawalQueue.ownerOf(requestIds[1]), recipient)
      const tx1 = await withdrawalQueue.safeTransferFrom(user, recipient, requestIds[0], {
        from: recipient,
      })
      assert.emits(tx1, 'Transfer', {
        from: user,
        to: recipient,
        tokenId: requestIds[0],
      })
      const tx2 = await withdrawalQueue.safeTransferFrom(user, recipient, requestIds[1], {
        from: recipient,
      })
      assert.emits(tx2, 'Transfer', {
        from: user,
        to: recipient,
        tokenId: requestIds[1],
      })
      assert.equal(await withdrawalQueue.ownerOf(requestIds[0]), recipient)
      assert.equal(await withdrawalQueue.ownerOf(requestIds[1]), recipient)
    })

    it('reverts with message "TransferToNonIERC721Receiver()" when transfer to contract that not implements IERC721Receiver interface', async () => {
      await assert.reverts(
        withdrawalQueue.safeTransferFrom(user, steth.address, requestIds[0], {
          from: user,
        }),
        `TransferToNonIERC721Receiver("${steth.address}")`
      )
    })

    it('reverts with propagated error message when recipient contract implements ERC721Receiver and reverts on onERC721Received call', async () => {
      await erc721ReceiverMock.setDoesAcceptTokens(false, { from: owner })
      await assert.reverts(
        withdrawalQueue.safeTransferFrom(user, erc721ReceiverMock.address, requestIds[0], {
          from: user,
        }),
        'ERC721_NOT_ACCEPT_TOKENS'
      )
    })

    it("doesn't revert when recipient contract implements ERC721Receiver interface and accepts tokens", async () => {
      await erc721ReceiverMock.setDoesAcceptTokens(true, { from: owner })
      assert.notEqual(await withdrawalQueue.ownerOf(requestIds[0]), erc721ReceiverMock.address)
      const tx = await withdrawalQueue.safeTransferFrom(user, erc721ReceiverMock.address, requestIds[0], {
        from: user,
      })
      assert.emits(tx, 'Transfer', {
        from: user,
        to: erc721ReceiverMock.address,
        tokenId: requestIds[0],
      })

      assert.equal(await withdrawalQueue.ownerOf(requestIds[0]), erc721ReceiverMock.address)
    })
  })

  describe('transferFrom()', () => {
    let requestIds

    beforeEach(async () => {
      requestIds = await withdrawalQueue.requestWithdrawals.call([ETH(25), ETH(25)], user, {
        from: user,
      })
      const tx = await withdrawalQueue.requestWithdrawals([ETH(25), ETH(25)], user, { from: user })
      assert.emits(tx, 'Transfer', {
        from: ZERO_ADDRESS,
        to: user,
        tokenId: requestIds[0],
      })
      assert.emits(tx, 'Transfer', {
        from: ZERO_ADDRESS,
        to: user,
        tokenId: requestIds[1],
      })
    })

    it('reverts with message "NotOwnerOrApproved()" when approvalNotSet and not owner', async () => {
      await assert.reverts(
        withdrawalQueue.transferFrom(user, recipient, requestIds[0], { from: stranger }),
        `NotOwnerOrApproved("${stranger}")`
      )
    })

    it('reverts when transfer to the same address', async () => {
      await assert.reverts(
        withdrawalQueue.transferFrom(user, user, requestIds[0], {
          from: user,
        }),
        'TransferToThemselves()'
      )
    })

    it('reverts with error "RequestAlreadyClaimed()" when called on claimed request', async () => {
      const batch = await withdrawalQueue.prefinalize([2], shareRate(1))
      await withdrawalQueue.finalize([2], shareRate(1), { from: daoAgent, value: batch.ethToLock })

      await withdrawalQueue.methods['claimWithdrawal(uint256)'](requestIds[0], {
        from: user,
      })

      await assert.reverts(
        withdrawalQueue.transferFrom(user, recipient, requestIds[0], {
          from: user,
        }),
        `RequestAlreadyClaimed(${requestIds[0]})`
      )
    })

    it('transfers if called by owner', async () => {
      assert.notEqual(await withdrawalQueue.ownerOf(requestIds[0]), recipient)
      const tx = await withdrawalQueue.transferFrom(user, recipient, requestIds[0], {
        from: user,
      })
      assert.emits(tx, 'Transfer', {
        from: user,
        to: recipient,
        tokenId: requestIds[0],
      })
      assert.equal(await withdrawalQueue.ownerOf(requestIds[0]), recipient)
    })

    it('transfers if token approval set', async () => {
      await withdrawalQueue.approve(recipient, requestIds[0], { from: user })

      assert.notEqual(await withdrawalQueue.ownerOf(requestIds[0]), recipient)
      const tx = await withdrawalQueue.transferFrom(user, recipient, requestIds[0], {
        from: recipient,
      })
      assert.emits(tx, 'Transfer', {
        from: user,
        to: recipient,
        tokenId: requestIds[0],
      })
      assert.equal(await withdrawalQueue.ownerOf(requestIds[0]), recipient)
    })

    it('transfers if operator approval set', async () => {
      await withdrawalQueue.setApprovalForAll(recipient, true, { from: user })
      assert.notEqual(await withdrawalQueue.ownerOf(requestIds[0]), recipient)
      assert.notEqual(await withdrawalQueue.ownerOf(requestIds[1]), recipient)
      const tx1 = await withdrawalQueue.transferFrom(user, recipient, requestIds[0], {
        from: recipient,
      })
      assert.emits(tx1, 'Transfer', {
        from: user,
        to: recipient,
        tokenId: requestIds[0],
      })

      const tx2 = await withdrawalQueue.transferFrom(user, recipient, requestIds[1], {
        from: recipient,
      })

      assert.emits(tx2, 'Transfer', {
        from: user,
        to: recipient,
        tokenId: requestIds[1],
      })

      assert.equal(await withdrawalQueue.ownerOf(requestIds[0]), recipient)
      assert.equal(await withdrawalQueue.ownerOf(requestIds[1]), recipient)
    })

    it('can claim request after transfer', async () => {
      const tx = await withdrawalQueue.transferFrom(user, recipient, requestIds[0], {
        from: user,
      })
      assert.emits(tx, 'Transfer', {
        from: user,
        to: recipient,
        tokenId: requestIds[0],
      })
      assert.equal(await withdrawalQueue.ownerOf(requestIds[0]), recipient)

      const batch = await withdrawalQueue.prefinalize([2], shareRate(1))
      await withdrawalQueue.finalize([2], shareRate(1), { from: daoAgent, value: batch.ethToLock })

      const claim_tx = await withdrawalQueue.methods['claimWithdrawal(uint256)'](requestIds[0], {
        from: recipient,
      })
      assert.emits(claim_tx, 'Transfer', {
        from: recipient,
        to: ZERO_ADDRESS,
        tokenId: requestIds[0],
      })
    })

    it("doesn't reverts when transfer to contract that not implements IERC721Receiver interface", async () => {
      assert.equal(await withdrawalQueue.ownerOf(requestIds[0]), user)
      const tx = await withdrawalQueue.transferFrom(user, steth.address, requestIds[0], {
        from: user,
      })
      assert.emits(tx, 'Transfer', {
        from: user,
        to: steth.address,
        tokenId: requestIds[0],
      })
      assert.equal(await withdrawalQueue.ownerOf(requestIds[0]), steth.address)
    })
  })

  context('mint', () => {
    it('should mint', async () => {
      const tx = await withdrawalQueue.requestWithdrawals([ETH(25), ETH(25)], user, { from: user })
      assert.emits(tx, 'Transfer', {
        from: ZERO_ADDRESS,
        to: user,
        tokenId: 1,
      })
      assert.emits(tx, 'Transfer', {
        from: ZERO_ADDRESS,
        to: user,
        tokenId: 2,
      })
      assert.equals(await withdrawalQueue.balanceOf(user), 2)
      assert.equals(await withdrawalQueue.ownerOf(1), user)
      assert.equals(await withdrawalQueue.tokenURI(1), '')
    })

    it('should mint with tokenURI', async () => {
<<<<<<< HEAD
      await withdrawalQueue.requestWithdrawals([ETH(25), ETH(25)], user, { from: user })
      await withdrawalQueue.setBaseURI('https://example.com', { from: tokenUriManager })
=======
      const tx = await withdrawalQueue.requestWithdrawals([ETH(25), ETH(25)], user, { from: user })
      assert.emits(tx, 'Transfer', {
        from: ZERO_ADDRESS,
        to: user,
        tokenId: 1,
      })
      assert.emits(tx, 'Transfer', {
        from: ZERO_ADDRESS,
        to: user,
        tokenId: 2,
      })
      await withdrawalQueue.setBaseURI('https://example.com/', { from: tokenUriManager })
>>>>>>> a817df42

      assert.equals(await withdrawalQueue.balanceOf(user), 2)
      assert.equals(await withdrawalQueue.ownerOf(1), user)
      assert.equals(
        await withdrawalQueue.tokenURI(1),
        `https://example.com/1?requested=25000000000000000000&created_at=${
          (await withdrawalQueue.getWithdrawalStatus([1]))[0].timestamp
        }`
      )
    })

    it('should mint with nftDescriptor', async () => {
      const tx = await withdrawalQueue.requestWithdrawals([ETH(25), ETH(25)], user, { from: user })
      assert.emits(tx, 'Transfer', {
        from: ZERO_ADDRESS,
        to: user,
        tokenId: 1,
      })
      assert.emits(tx, 'Transfer', {
        from: ZERO_ADDRESS,
        to: user,
        tokenId: 2,
      })
      await withdrawalQueue.setNFTDescriptorAddress(nftDescriptor.address, { from: tokenUriManager })
      nftDescriptor.setBaseTokenURI('https://nftDescriptor.com/')

      assert.equals(await withdrawalQueue.balanceOf(user), 2)
      assert.equals(await withdrawalQueue.ownerOf(1), user)
      assert.equals(await withdrawalQueue.tokenURI(1), 'https://nftDescriptor.com/1')
    })

    it('should mint more after request', async () => {
      const tx1 = await withdrawalQueue.requestWithdrawals([ETH(25), ETH(25)], user, { from: user })
      assert.emits(tx1, 'Transfer', {
        from: ZERO_ADDRESS,
        to: user,
        tokenId: 1,
      })
      assert.emits(tx1, 'Transfer', {
        from: ZERO_ADDRESS,
        to: user,
        tokenId: 2,
      })
      assert.equals(await withdrawalQueue.balanceOf(user), 2)
      assert.equals(await withdrawalQueue.ownerOf(1), user)
      assert.equals(await withdrawalQueue.ownerOf(2), user)

      const tx2 = await withdrawalQueue.requestWithdrawals([ETH(25), ETH(25)], user, { from: user })
      assert.emits(tx2, 'Transfer', {
        from: ZERO_ADDRESS,
        to: user,
        tokenId: 3,
      })
      assert.emits(tx2, 'Transfer', {
        from: ZERO_ADDRESS,
        to: user,
        tokenId: 4,
      })
      assert.equals(await withdrawalQueue.balanceOf(user), 4)
      assert.equals(await withdrawalQueue.ownerOf(3), user)
      assert.equals(await withdrawalQueue.ownerOf(4), user)
    })
  })

  context('burn', () => {
    it('should burn', async () => {
      await withdrawalQueue.requestWithdrawals([ETH(25), ETH(25)], user, { from: user })

      assert.equals(await withdrawalQueue.balanceOf(user), 2)
      assert.equals(await withdrawalQueue.ownerOf(1), user)
      assert.equals(await withdrawalQueue.ownerOf(2), user)

      const batch = await withdrawalQueue.prefinalize.call([1], shareRate(1))
      await withdrawalQueue.finalize([1], shareRate(1), { from: daoAgent, value: batch.ethToLock })
      const tx = await withdrawalQueue.claimWithdrawal(1, { from: user })

      assert.emits(tx, 'Transfer', {
        from: user,
        to: ZERO_ADDRESS,
        tokenId: 1,
      })

      assert.equals(await withdrawalQueue.balanceOf(user), 1)
      assert.equals(await withdrawalQueue.ownerOf(2), user)
      await assert.reverts(withdrawalQueue.ownerOf(1), 'RequestAlreadyClaimed(1)')
    })

    it('revert on claim not owner', async () => {
      await withdrawalQueue.requestWithdrawals([ETH(25), ETH(25)], user, { from: user })

      assert.equals(await withdrawalQueue.balanceOf(user), 2)
      assert.equals(await withdrawalQueue.ownerOf(1), user)
      assert.equals(await withdrawalQueue.ownerOf(2), user)

      const batch = await withdrawalQueue.prefinalize.call([1], shareRate(1))
      await withdrawalQueue.finalize([1], shareRate(1), { from: daoAgent, value: batch.ethToLock })

      await assert.reverts(withdrawalQueue.claimWithdrawal(1, { from: stranger }), `NotOwner("${stranger}", "${user}")`)

      assert.equals(await withdrawalQueue.balanceOf(user), 2)
      assert.equals(await withdrawalQueue.ownerOf(1), user)
      assert.equals(await withdrawalQueue.ownerOf(2), user)
    })

    it('revert on claim not existing', async () => {
      await withdrawalQueue.requestWithdrawals([ETH(25), ETH(25)], user, { from: user })
      await assert.reverts(withdrawalQueue.claimWithdrawal(1, { from: user }), 'RequestNotFoundOrNotFinalized(1)')
    })

    it('should burn more after request', async () => {
      await withdrawalQueue.requestWithdrawals([ETH(25), ETH(25)], user, { from: user })
      assert.equals(await withdrawalQueue.balanceOf(user), 2)
      assert.equals(await withdrawalQueue.ownerOf(1), user)
      assert.equals(await withdrawalQueue.ownerOf(2), user)

      const batch = await withdrawalQueue.prefinalize.call([2], shareRate(1))
      await withdrawalQueue.finalize([2], shareRate(1), { from: daoAgent, value: batch.ethToLock })
      const tx1 = await withdrawalQueue.claimWithdrawal(1, { from: user })

      assert.emits(tx1, 'Transfer', {
        from: user,
        to: ZERO_ADDRESS,
        tokenId: 1,
      })

      assert.equals(await withdrawalQueue.balanceOf(user), 1)
      assert.equals(await withdrawalQueue.ownerOf(2), user)
      await assert.reverts(withdrawalQueue.ownerOf(1), 'RequestAlreadyClaimed(1)')

      const tx2 = await withdrawalQueue.claimWithdrawal(2, { from: user })

      assert.emits(tx2, 'Transfer', {
        from: user,
        to: ZERO_ADDRESS,
        tokenId: 2,
      })

      assert.equals(await withdrawalQueue.balanceOf(user), 0)
    })

    it('should burn after transfer', async () => {
      const mint_tx = await withdrawalQueue.requestWithdrawals([ETH(25), ETH(25)], user, { from: user })
      assert.emits(mint_tx, 'Transfer', {
        from: ZERO_ADDRESS,
        to: user,
        tokenId: 1,
      })
      assert.emits(mint_tx, 'Transfer', {
        from: ZERO_ADDRESS,
        to: user,
        tokenId: 2,
      })

      assert.equals(await withdrawalQueue.balanceOf(user), 2)
      assert.equals(await withdrawalQueue.ownerOf(1), user)
      assert.equals(await withdrawalQueue.ownerOf(2), user)

      const tx1 = await withdrawalQueue.transferFrom(user, stranger, 1, { from: user })
      assert.emits(tx1, 'Transfer', {
        from: user,
        to: stranger,
        tokenId: 1,
      })

      assert.equals(await withdrawalQueue.balanceOf(user), 1)
      assert.equals(await withdrawalQueue.ownerOf(2), user)
      assert.equals(await withdrawalQueue.ownerOf(1), stranger)

      const batch = await withdrawalQueue.prefinalize.call([2], shareRate(1))
      await withdrawalQueue.finalize([2], shareRate(1), { from: daoAgent, value: batch.ethToLock })
      const tx2 = await withdrawalQueue.claimWithdrawal(2, { from: user })
      assert.emits(tx2, 'Transfer', {
        from: user,
        to: ZERO_ADDRESS,
        tokenId: 2,
      })

      assert.equals(await withdrawalQueue.balanceOf(user), 0)
    })

    it('should revert on transfer himself', async () => {
      await withdrawalQueue.requestWithdrawals([ETH(25), ETH(25)], user, { from: user })
      assert.equals(await withdrawalQueue.balanceOf(user), 2)
      assert.equals(await withdrawalQueue.ownerOf(1), user)
      assert.equals(await withdrawalQueue.ownerOf(2), user)

      await assert.reverts(withdrawalQueue.transferFrom(user, user, 1, { from: user }), 'TransferToThemselves()')
    })

    it('should revert on transfer not owner', async () => {
      await withdrawalQueue.requestWithdrawals([ETH(25), ETH(25)], user, { from: user })
      assert.equals(await withdrawalQueue.balanceOf(user), 2)
      assert.equals(await withdrawalQueue.ownerOf(1), user)
      assert.equals(await withdrawalQueue.ownerOf(2), user)

      await assert.reverts(
        withdrawalQueue.transferFrom(user, stranger, 1, { from: stranger }),
        `NotOwnerOrApproved("${stranger}")`
      )
    })

    it('should burn after approve and transfer ', async () => {
      const mint_tx = await withdrawalQueue.requestWithdrawals([ETH(25), ETH(25), ETH(25)], user, { from: user })
      assert.emitsNumberOfEvents(mint_tx, 'Transfer', 3)

      assert.equals(await withdrawalQueue.balanceOf(user), 3)
      assert.equals(await withdrawalQueue.ownerOf(1), user)
      assert.equals(await withdrawalQueue.ownerOf(2), user)
      assert.equals(await withdrawalQueue.ownerOf(3), user)

      await withdrawalQueue.approve(stranger, 2, { from: user })
      await withdrawalQueue.approve(stranger, 3, { from: user })

      assert.equals(await withdrawalQueue.balanceOf(user), 3)
      assert.equals(await withdrawalQueue.ownerOf(1), user)
      assert.equals(await withdrawalQueue.ownerOf(2), user)
      assert.equals(await withdrawalQueue.ownerOf(3), user)

      const transfer_tx1 = await withdrawalQueue.transferFrom(user, stranger, 3, { from: stranger })
      assert.emitsNumberOfEvents(transfer_tx1, 'Transfer', 1)

      assert.equals(await withdrawalQueue.balanceOf(user), 2)
      assert.equals(await withdrawalQueue.balanceOf(stranger), 1)
      assert.equals(await withdrawalQueue.ownerOf(1), user)
      assert.equals(await withdrawalQueue.ownerOf(2), user)
      assert.equals(await withdrawalQueue.ownerOf(3), stranger)

      const batch = await withdrawalQueue.prefinalize.call([3], shareRate(1))
      await withdrawalQueue.finalize([3], shareRate(1), { from: daoAgent, value: batch.ethToLock })
      const claim_tx1 = await withdrawalQueue.claimWithdrawal(1, { from: user })
      assert.emitsNumberOfEvents(claim_tx1, 'Transfer', 1)

      const claim_tx2 = await withdrawalQueue.claimWithdrawal(3, { from: stranger })
      assert.emitsNumberOfEvents(claim_tx2, 'Transfer', 1)

      assert.equals(await withdrawalQueue.balanceOf(user), 1)
      assert.equals(await withdrawalQueue.balanceOf(stranger), 0)

      await assert.reverts(withdrawalQueue.claimWithdrawal(2, { from: stranger }), `NotOwner("${stranger}", "${user}")`)

      assert.equals(await withdrawalQueue.balanceOf(user), 1)
    })
  })
})<|MERGE_RESOLUTION|>--- conflicted
+++ resolved
@@ -104,8 +104,9 @@
     })
 
     it('returns tokenURI without nftDescriptor', async () => {
-<<<<<<< HEAD
-      await withdrawalQueue.setBaseURI(baseTokenUri, { from: tokenUriManager })
+      const tx = await withdrawalQueue.setBaseURI(baseTokenUri, { from: tokenUriManager })
+      assert.emits(tx, 'BaseURISet', { baseURI: baseTokenUri })
+
       assert.equals(
         await withdrawalQueue.tokenURI(1),
         `${baseTokenUri}/${requestId}?requested=${ETH(25)}&created_at=${
@@ -115,7 +116,8 @@
     })
 
     it('correct tokenURI after finalization', async () => {
-      await withdrawalQueue.setBaseURI(baseTokenUri, { from: tokenUriManager })
+      const tx = await withdrawalQueue.setBaseURI(baseTokenUri, { from: tokenUriManager })
+      assert.emits(tx, 'BaseURISet', { baseURI: baseTokenUri })
 
       await withdrawalQueue.finalize([1], shareRate(300), { from: daoAgent, value: ETH(25) })
 
@@ -128,7 +130,8 @@
     })
 
     it('correct tokenURI after finalization with discount', async () => {
-      await withdrawalQueue.setBaseURI(baseTokenUri, { from: tokenUriManager })
+      const tx = await withdrawalQueue.setBaseURI(baseTokenUri, { from: tokenUriManager })
+      assert.emits(tx, 'BaseURISet', { baseURI: baseTokenUri })
 
       const batch = await withdrawalQueue.prefinalize([1], shareRate(1))
       await withdrawalQueue.finalize([1], shareRate(1), { from: daoAgent, value: batch.ethToLock })
@@ -139,11 +142,6 @@
           (await withdrawalQueue.getWithdrawalStatus([1]))[0].timestamp
         }&finalized=${batch.sharesToBurn}`
       )
-=======
-      const tx = await withdrawalQueue.setBaseURI(baseTokenUri, { from: tokenUriManager })
-      assert.emits(tx, 'BaseURISet', { baseURI: baseTokenUri })
-      assert.equals(await withdrawalQueue.tokenURI(1), `${baseTokenUri}${requestId}`)
->>>>>>> a817df42
     })
 
     it('returns tokenURI without nftDescriptor and baseUri', async () => {
@@ -632,23 +630,8 @@
     })
 
     it('should mint with tokenURI', async () => {
-<<<<<<< HEAD
       await withdrawalQueue.requestWithdrawals([ETH(25), ETH(25)], user, { from: user })
       await withdrawalQueue.setBaseURI('https://example.com', { from: tokenUriManager })
-=======
-      const tx = await withdrawalQueue.requestWithdrawals([ETH(25), ETH(25)], user, { from: user })
-      assert.emits(tx, 'Transfer', {
-        from: ZERO_ADDRESS,
-        to: user,
-        tokenId: 1,
-      })
-      assert.emits(tx, 'Transfer', {
-        from: ZERO_ADDRESS,
-        to: user,
-        tokenId: 2,
-      })
-      await withdrawalQueue.setBaseURI('https://example.com/', { from: tokenUriManager })
->>>>>>> a817df42
 
       assert.equals(await withdrawalQueue.balanceOf(user), 2)
       assert.equals(await withdrawalQueue.ownerOf(1), user)
