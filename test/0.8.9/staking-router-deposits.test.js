--- conflicted
+++ resolved
@@ -1,11 +1,6 @@
 const hre = require('hardhat')
-<<<<<<< HEAD
 const { assertBn, assertEvent } = require('@aragon/contract-helpers-test/src/asserts')
-const { assertRevert } = require('../helpers/assertThrow')
 const { ZERO_ADDRESS } = require('@aragon/contract-helpers-test')
-=======
-const { assertBn, assertEvent, assertRevert } = require('@aragon/contract-helpers-test/src/asserts')
->>>>>>> 60116110
 const { newDao, newApp } = require('../0.4.24/helpers/dao')
 const { ETH, genKeys, toBN } = require('../helpers/utils')
 const { assert } = require('../helpers/assert')
@@ -158,7 +153,7 @@
       )
     })
 
-    it('Lido.deposit() :: check permissionss', async () => {
+    it('Lido.deposit() :: check permissioness', async () => {
       const maxDepositsCount = 150
 
       await web3.eth.sendTransaction({ value: ETH(maxDepositsCount * 32), to: lido.address, from: stranger1 })
@@ -225,7 +220,7 @@
       const maxModuleId = toBN(2).pow(toBN(24))
 
       await lido.setDepositSecurityModule(stranger1, { from: voting })
-      await assertRevert(lido.deposit(maxDepositsCount, maxModuleId, '0x', { from: stranger1 }), 'STAKING_MODULE_ID_TOO_LARGE')
+      await assert.reverts(lido.deposit(maxDepositsCount, maxModuleId, '0x', { from: stranger1 }), 'STAKING_MODULE_ID_TOO_LARGE')
     })
   })
 })